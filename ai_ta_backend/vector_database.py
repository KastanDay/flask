--- conflicted
+++ resolved
@@ -1,4 +1,3 @@
-<<<<<<< HEAD
 import asyncio
 import inspect
 import logging
@@ -1295,1282 +1294,4 @@
 
 
 if __name__ == '__main__':
-  pass
-=======
-import asyncio
-import inspect
-import logging
-import mimetypes
-import os
-import shutil
-import subprocess
-import time
-import traceback
-import uuid
-import re
-from importlib import metadata
-from pathlib import Path
-from tempfile import NamedTemporaryFile
-from typing import Any, Callable, Dict, List, Optional, Tuple, Union
-
-import boto3
-import fitz
-import openai
-import pytesseract
-import supabase
-from bs4 import BeautifulSoup
-from git.repo import Repo
-from langchain.document_loaders import (Docx2txtLoader, GitLoader,
-                                        PythonLoader, SRTLoader, TextLoader,
-                                        UnstructuredExcelLoader,
-                                        UnstructuredPowerPointLoader)
-from langchain.document_loaders.csv_loader import CSVLoader
-from langchain.document_loaders.image import UnstructuredImageLoader
-from langchain.embeddings.openai import OpenAIEmbeddings
-from langchain.schema import Document
-from langchain.text_splitter import RecursiveCharacterTextSplitter
-from langchain.vectorstores import Qdrant
-from PIL import Image
-from pydub import AudioSegment
-from qdrant_client import QdrantClient, models
-from qdrant_client.models import PointStruct
-
-from ai_ta_backend.aws import upload_data_files_to_s3
-from ai_ta_backend.extreme_context_stuffing import OpenAIAPIProcessor
-from ai_ta_backend.utils_tokenization import count_tokens_and_cost
-
-
-class Ingest():
-  """
-  Contains all methods for building and using vector databases.
-  """
-
-  def __init__(self):
-    """
-    Initialize AWS S3, Qdrant, and Supabase.
-    """
-    openai.api_key = os.getenv("OPENAI_API_KEY")
-
-    # vector DB
-    self.qdrant_client = QdrantClient(
-        url=os.getenv('QDRANT_URL'),
-        api_key=os.getenv('QDRANT_API_KEY'),
-    )
-
-    self.vectorstore = Qdrant(
-        client=self.qdrant_client,
-        collection_name=os.environ['QDRANT_COLLECTION_NAME'],
-        embeddings=OpenAIEmbeddings()) # type: ignore
-
-    # S3
-    self.s3_client = boto3.client(
-        's3',
-        aws_access_key_id=os.getenv('AWS_ACCESS_KEY_ID'),
-        aws_secret_access_key=os.getenv('AWS_SECRET_ACCESS_KEY'),
-    )
-
-    # Create a Supabase client
-    self.supabase_client = supabase.create_client(  # type: ignore
-        supabase_url=os.environ['SUPABASE_URL'],
-        supabase_key=os.environ['SUPABASE_API_KEY'])
-    return None
-
-
-  def bulk_ingest(self, s3_paths: Union[List[str], str], course_name: str, **kwargs) -> Dict[str, List[str]]:
-    def _ingest_single(ingest_method: Callable, s3_path, *args, **kwargs):
-      """Handle running an arbitrary ingest function for an individual file."""
-      # RUN INGEST METHOD
-      ret = ingest_method(s3_path, *args, **kwargs)
-      if ret == "Success":
-        success_status['success_ingest'].append(s3_path)
-      else:
-        success_status['failure_ingest'].append(s3_path)
-
-    # 👇👇👇👇 ADD NEW INGEST METHODS HERE 👇👇👇👇🎉
-    file_ingest_methods = {
-        '.html': self._ingest_html,
-        '.py': self._ingest_single_py,
-        '.pdf': self._ingest_single_pdf,
-        '.txt': self._ingest_single_txt,
-        '.md': self._ingest_single_txt,
-        '.srt': self._ingest_single_srt,
-        '.vtt': self._ingest_single_vtt,
-        '.docx': self._ingest_single_docx,
-        '.ppt': self._ingest_single_ppt,
-        '.pptx': self._ingest_single_ppt,
-        '.xlsx': self._ingest_single_excel,
-        '.xls': self._ingest_single_excel,
-        '.csv': self._ingest_single_csv,
-        '.png': self._ingest_single_image,
-        '.jpg': self._ingest_single_image,
-    }
-
-    # Ingest methods via MIME type (more general than filetype)
-    mimetype_ingest_methods = {
-      'video': self._ingest_single_video,
-      'audio': self._ingest_single_video,
-      'text': self._ingest_single_txt,
-      'image': self._ingest_single_image,
-    }
-    # 👆👆👆👆 ADD NEW INGEST METHODhe 👆👆👆👆🎉
-
-    print(f"Top of ingest, Course_name {course_name}. S3 paths {s3_paths}")
-    success_status = {"success_ingest": [], "failure_ingest": []}
-    try:
-      if isinstance(s3_paths, str):
-        s3_paths = [s3_paths]
-      
-      for s3_path in s3_paths:
-        file_extension = Path(s3_path).suffix
-        with NamedTemporaryFile(suffix=file_extension) as tmpfile:
-          self.s3_client.download_fileobj(Bucket=os.environ['S3_BUCKET_NAME'], Key=s3_path, Fileobj=tmpfile)
-          mime_type = str(mimetypes.guess_type(tmpfile.name, strict=False)[0])
-          mime_category, mime_subcategory = mime_type.split('/')
-
-        if file_extension in file_ingest_methods:
-          # Use specialized functions when possible, fallback to mimetype. Else raise error.
-          ingest_method = file_ingest_methods[file_extension]
-          _ingest_single(ingest_method, s3_path, course_name, **kwargs)
-        elif mime_category in mimetype_ingest_methods:
-          # fallback to MimeType
-          print("mime category", mime_category)
-          ingest_method = mimetype_ingest_methods[mime_category]
-          _ingest_single(ingest_method, s3_path, course_name, **kwargs)
-        else:
-          # No supported ingest... Fallback to attempting utf-8 decoding, otherwise fail. 
-          try: 
-            self._ingest_single_txt(s3_path, course_name)
-            success_status['success_ingest'].append(s3_path)
-            print("✅ FALLBACK TO UTF-8 INGEST WAS SUCCESSFUL :) ")
-          except Exception as e:
-            print(f"We don't have a ingest method for this filetype: {file_extension}. As a last-ditch effort, we tried to ingest the file as utf-8 text, but that failed too. File is unsupported: {s3_path}. UTF-8 ingest error: {e}")
-            success_status['failure_ingest'].append(f"We don't have a ingest method for this filetype: {file_extension} (with generic type {mime_type}), for file: {s3_path}")
-      
-      return success_status
-    except Exception as e:
-        success_status['failure_ingest'].append(f"MAJOR ERROR IN /bulk_ingest: Error: {str(e)}")
-        return success_status
-
-
-  def _ingest_single_py(self, s3_path: str, course_name: str, **kwargs):
-    try:
-      file_name = s3_path.split("/")[-1]
-      file_path = "media/" + file_name # download from s3 to local folder for ingest
-
-      self.s3_client.download_file(os.getenv('S3_BUCKET_NAME'), s3_path, file_path)
-
-      loader = PythonLoader(file_path)
-      documents = loader.load()
-      
-      texts = [doc.page_content for doc in documents]
-
-      metadatas: List[Dict[str, Any]] = [{
-            'course_name': course_name,
-            's3_path': s3_path,
-            'readable_filename': kwargs.get('readable_filename', Path(s3_path).name[37:]),
-            'pagenumber': '',
-            'timestamp': '',
-            'url': '',
-            'base_url': '',
-        } for doc in documents]
-      #print(texts)
-      os.remove(file_path)
-
-      success_or_failure = self.split_and_upload(texts=texts, metadatas=metadatas)
-      print("Python ingest: ", success_or_failure)
-      return success_or_failure
-
-    except Exception as e:
-      err = f"❌❌ Error in (Python ingest): `{inspect.currentframe().f_code.co_name}`: {e}\nTraceback:\n", traceback.format_exc()
-      print(err)
-      return err
-
-  def _ingest_single_vtt(self, s3_path: str, course_name: str, **kwargs):
-    """
-    Ingest a single .vtt file from S3.
-    """
-    try:
-      with NamedTemporaryFile() as tmpfile:
-        # download from S3 into vtt_tmpfile
-        self.s3_client.download_fileobj(Bucket=os.environ['S3_BUCKET_NAME'], Key=s3_path, Fileobj=tmpfile)
-        loader = TextLoader(tmpfile.name)
-        documents = loader.load()
-        texts = [doc.page_content for doc in documents]
-
-        metadatas: List[Dict[str, Any]] = [{
-            'course_name': course_name,
-            's3_path': s3_path,
-            'readable_filename': kwargs.get('readable_filename', Path(s3_path).name[37:]),
-            'pagenumber': '',
-            'timestamp': '',
-            'url': '',
-            'base_url': '',
-        } for doc in documents]
-
-        success_or_failure = self.split_and_upload(texts=texts, metadatas=metadatas)
-        return success_or_failure
-    except Exception as e:
-      err = f"❌❌ Error in (VTT ingest): `{inspect.currentframe().f_code.co_name}`: {e}\nTraceback:\n", traceback.format_exc()
-      print(err)
-      return err
-
-  def _ingest_html(self, s3_path: str, course_name: str, **kwargs) -> str:
-    print(f"IN _ingest_html s3_path `{s3_path}` kwargs: {kwargs}")
-    try:
-      response = self.s3_client.get_object(Bucket=os.environ['S3_BUCKET_NAME'], Key=s3_path)
-      raw_html = response['Body'].read().decode('utf-8')
-
-      soup = BeautifulSoup(raw_html, 'html.parser')
-      title = s3_path.replace("courses/" + course_name, "")
-      title = title.replace(".html", "")
-      title = title.replace("_", " ")
-      title = title.replace("/", " ")
-      title = title.strip()
-      title = title[37:]  # removing the uuid prefix
-      text = [soup.get_text()]
-      
-      metadata: List[Dict[str, Any]] = [{
-          'course_name': course_name,
-          's3_path': s3_path,
-          'readable_filename': str(title),  # adding str to avoid error: unhashable type 'slice'  
-          'url': kwargs.get('url', ''),
-          'base_url': kwargs.get('base_url', ''),
-          'pagenumber': '',
-          'timestamp': '',
-      }]
-      
-      success_or_failure = self.split_and_upload(text, metadata)
-      print(f"_ingest_html: {success_or_failure}")
-      return success_or_failure
-    except Exception as e:
-      err: str = f"ERROR IN _ingest_html: {e}\nTraceback: {traceback.extract_tb(e.__traceback__)}❌❌ Error in {inspect.currentframe().f_code.co_name}:{e}"  # type: ignore
-      print(err)
-      return err
-
-  def _ingest_single_video(self, s3_path: str, course_name: str, **kwargs) -> str:
-    """
-    Ingest a single video file from S3.
-    """
-    print("Starting ingest video or audio")
-    try:
-      # check for file extension
-      file_ext = Path(s3_path).suffix
-      openai.api_key = os.getenv('OPENAI_API_KEY')
-      transcript_list = []
-      with NamedTemporaryFile(suffix=file_ext) as video_tmpfile:
-        # download from S3 into an video tmpfile
-        self.s3_client.download_fileobj(Bucket=os.environ['S3_BUCKET_NAME'], Key=s3_path, Fileobj=video_tmpfile)
-        # extract audio from video tmpfile
-        mp4_version = AudioSegment.from_file(video_tmpfile.name, file_ext[1:])
-
-      # save the extracted audio as a temporary webm file
-      with NamedTemporaryFile(suffix=".webm", dir="media", delete=False) as webm_tmpfile:
-        mp4_version.export(webm_tmpfile, format="webm")
-
-      # check file size
-      file_size = os.path.getsize(webm_tmpfile.name)
-      # split the audio into 25MB chunks
-      if file_size > 26214400:
-        # load the webm file into audio object
-        full_audio = AudioSegment.from_file(webm_tmpfile.name, "webm")
-        file_count = file_size // 26214400 + 1
-        split_segment = 35 * 60 * 1000
-        start = 0
-        count = 0
-
-        while count < file_count:
-          with NamedTemporaryFile(suffix=".webm", dir="media", delete=False) as split_tmp:
-            if count == file_count - 1:
-              # last segment
-              audio_chunk = full_audio[start:]
-            else:
-              audio_chunk = full_audio[start:split_segment]
-
-            audio_chunk.export(split_tmp.name, format="webm")
-
-            # transcribe the split file and store the text in dictionary
-            with open(split_tmp.name, "rb") as f:
-              transcript = openai.Audio.transcribe("whisper-1", f)
-            transcript_list.append(transcript['text'])  # type: ignore
-          start += split_segment
-          split_segment += split_segment
-          count += 1
-          os.remove(split_tmp.name)
-      else:
-        # transcribe the full audio
-        with open(webm_tmpfile.name, "rb") as f:
-          transcript = openai.Audio.transcribe("whisper-1", f)
-        transcript_list.append(transcript['text'])  # type: ignore
-
-      os.remove(webm_tmpfile.name)
-
-      text = [txt for txt in transcript_list]
-      metadatas: List[Dict[str, Any]] = [{
-          'course_name': course_name,
-          's3_path': s3_path,
-          'readable_filename': kwargs.get('readable_filename', Path(s3_path).name[37:]),
-          'pagenumber': '',
-          'timestamp': text.index(txt),
-          'url': '',
-          'base_url': '',
-      } for txt in text]
-
-      self.split_and_upload(texts=text, metadatas=metadatas)
-      return "Success"
-    except Exception as e:
-      err = f"❌❌ Error in (VIDEO ingest): `{inspect.currentframe().f_code.co_name}`: {e}\nTraceback:\n", traceback.format_exc()
-      print(err)
-      return err
-
-  def _ingest_single_docx(self, s3_path: str, course_name: str, **kwargs) -> str:
-    try:
-      with NamedTemporaryFile() as tmpfile:
-        self.s3_client.download_fileobj(Bucket=os.getenv('S3_BUCKET_NAME'), Key=s3_path, Fileobj=tmpfile)
-
-        loader = Docx2txtLoader(tmpfile.name)
-        documents = loader.load()
-
-        texts = [doc.page_content for doc in documents]
-        metadatas: List[Dict[str, Any]] = [{
-            'course_name': course_name,
-            's3_path': s3_path,
-            'readable_filename': kwargs.get('readable_filename', Path(s3_path).name[37:]),
-            'pagenumber': '',
-            'timestamp': '',
-            'url': '',
-            'base_url': '',
-        } for doc in documents]
-
-        self.split_and_upload(texts=texts, metadatas=metadatas)
-        return "Success"
-    except Exception as e:
-      err = f"❌❌ Error in (DOCX ingest): `{inspect.currentframe().f_code.co_name}`: {e}\nTraceback:\n", traceback.format_exc()
-      print(err)
-      return err
-
-  def _ingest_single_srt(self, s3_path: str, course_name: str, **kwargs) -> str:
-    try:
-      with NamedTemporaryFile() as tmpfile:
-        # download from S3 into pdf_tmpfile
-        self.s3_client.download_fileobj(Bucket=os.getenv('S3_BUCKET_NAME'), Key=s3_path, Fileobj=tmpfile)
-
-        loader = SRTLoader(tmpfile.name)
-        documents = loader.load()
-
-        texts = [doc.page_content for doc in documents]
-        metadatas: List[Dict[str, Any]] = [{
-            'course_name': course_name,
-            's3_path': s3_path,
-            'readable_filename': kwargs.get('readable_filename', Path(s3_path).name[37:]),
-            'pagenumber': '',
-            'timestamp': '',
-            'url': '',
-            'base_url': '',
-        } for doc in documents]
-
-        self.split_and_upload(texts=texts, metadatas=metadatas)
-        return "Success"
-    except Exception as e:
-      err = f"❌❌ Error in (SRT ingest): `{inspect.currentframe().f_code.co_name}`: {e}\nTraceback:\n", traceback.format_exc()
-      print(err)
-      return err
-  
-  def _ingest_single_excel(self, s3_path: str, course_name: str, **kwargs) -> str:
-    try:
-      with NamedTemporaryFile() as tmpfile:
-        # download from S3 into pdf_tmpfile
-        self.s3_client.download_fileobj(Bucket=os.getenv('S3_BUCKET_NAME'), Key=s3_path, Fileobj=tmpfile)
-
-        loader = UnstructuredExcelLoader(tmpfile.name, mode="elements")
-        # loader = SRTLoader(tmpfile.name)
-        documents = loader.load()
-
-        texts = [doc.page_content for doc in documents]
-        metadatas: List[Dict[str, Any]] = [{
-            'course_name': course_name,
-            's3_path': s3_path,
-            'readable_filename': kwargs.get('readable_filename', Path(s3_path).name[37:]),
-            'pagenumber': '',
-            'timestamp': '',
-            'url': '',
-            'base_url': '',
-        } for doc in documents]
-
-        self.split_and_upload(texts=texts, metadatas=metadatas)
-        return "Success"
-    except Exception as e:
-      err = f"❌❌ Error in (Excel/xlsx ingest): `{inspect.currentframe().f_code.co_name}`: {e}\nTraceback:\n", traceback.format_exc()
-      print(err)
-      return err
-  
-  def _ingest_single_image(self, s3_path: str, course_name: str, **kwargs) -> str:
-    try:
-      with NamedTemporaryFile() as tmpfile:
-        # download from S3 into pdf_tmpfile
-        self.s3_client.download_fileobj(Bucket=os.getenv('S3_BUCKET_NAME'), Key=s3_path, Fileobj=tmpfile)
-
-        """
-        # Unstructured image loader makes the install too large (700MB --> 6GB. 3min -> 12 min build times). AND nobody uses it.
-        # The "hi_res" strategy will identify the layout of the document using detectron2. "ocr_only" uses pdfminer.six. https://unstructured-io.github.io/unstructured/core/partition.html#partition-image
-        loader = UnstructuredImageLoader(tmpfile.name, unstructured_kwargs={'strategy': "ocr_only"})
-        documents = loader.load()
-        """
-
-        res_str = pytesseract.image_to_string(Image.open(tmpfile.name))
-        print("IMAGE PARSING RESULT:", res_str)
-        documents = [Document(page_content=res_str)]
-
-        texts = [doc.page_content for doc in documents]
-        metadatas: List[Dict[str, Any]] = [{
-            'course_name': course_name,
-            's3_path': s3_path,
-            'readable_filename': kwargs.get('readable_filename', Path(s3_path).name[37:]),
-            'pagenumber': '',
-            'timestamp': '',
-            'url': '',
-            'base_url': '',
-        } for doc in documents]
-
-        self.split_and_upload(texts=texts, metadatas=metadatas)
-        return "Success"
-    except Exception as e:
-      err = f"❌❌ Error in (png/jpg ingest): `{inspect.currentframe().f_code.co_name}`: {e}\nTraceback:\n", traceback.format_exc()
-      print(err)
-      return err
-  
-  def _ingest_single_csv(self, s3_path: str, course_name: str, **kwargs) -> str:
-    try:
-      with NamedTemporaryFile() as tmpfile:
-        # download from S3 into pdf_tmpfile
-        self.s3_client.download_fileobj(Bucket=os.getenv('S3_BUCKET_NAME'), Key=s3_path, Fileobj=tmpfile)
-
-        loader = CSVLoader(file_path=tmpfile.name)
-        documents = loader.load()
-
-        texts = [doc.page_content for doc in documents]
-        metadatas: List[Dict[str, Any]] = [{
-            'course_name': course_name,
-            's3_path': s3_path,
-            'readable_filename': kwargs.get('readable_filename', Path(s3_path).name[37:]),
-            'pagenumber': '',
-            'timestamp': '',
-            'url': '',
-            'base_url': '',
-        } for doc in documents]
-
-        self.split_and_upload(texts=texts, metadatas=metadatas)
-        return "Success"
-    except Exception as e:
-      err = f"❌❌ Error in (CSV ingest): `{inspect.currentframe().f_code.co_name}`: {e}\nTraceback:\n", traceback.format_exc()
-      print(err)
-      return err
-
-  def _ingest_single_pdf(self, s3_path: str, course_name: str, **kwargs):
-    """
-    Both OCR the PDF. And grab the first image as a PNG. 
-      LangChain `Documents` have .metadata and .page_content attributes.
-    Be sure to use TemporaryFile() to avoid memory leaks!
-    """
-    print("IN PDF ingest: s3_path: ", s3_path, "and kwargs:", kwargs)
-
-    try:
-      with NamedTemporaryFile() as pdf_tmpfile:
-        # download from S3 into pdf_tmpfile
-        self.s3_client.download_fileobj(Bucket=os.getenv('S3_BUCKET_NAME'), Key=s3_path, Fileobj=pdf_tmpfile)
-        ### READ OCR of PDF
-        doc = fitz.open(pdf_tmpfile.name)  # type: ignore
-
-        # improve quality of the image
-        zoom_x = 2.0  # horizontal zoom
-        zoom_y = 2.0  # vertical zoom
-        mat = fitz.Matrix(zoom_x, zoom_y)  # zoom factor 2 in each dimension
-
-        pdf_pages_OCRed: List[Dict] = []
-        for i, page in enumerate(doc):  # type: ignore
-
-          # UPLOAD FIRST PAGE IMAGE to S3
-          if i == 0:
-            with NamedTemporaryFile(suffix=".png") as first_page_png:
-              pix = page.get_pixmap(matrix=mat)
-              pix.save(first_page_png)  # store image as a PNG
-
-              s3_upload_path = str(Path(s3_path)).rsplit('.pdf')[0] + "-pg1-thumb.png"
-              first_page_png.seek(0)  # Seek the file pointer back to the beginning
-              with open(first_page_png.name, 'rb') as f:
-                print("Uploading image png to S3")
-                self.s3_client.upload_fileobj(f, os.getenv('S3_BUCKET_NAME'), s3_upload_path)
-
-          # Extract text
-          text = page.get_text().encode("utf8").decode("utf8", errors='ignore')  # get plain text (is in UTF-8)
-          pdf_pages_OCRed.append(dict(text=text, page_number=i, readable_filename=Path(s3_path).name[37:]))
-
-        metadatas: List[Dict[str, Any]] = [
-            {
-                'course_name': course_name,
-                's3_path': s3_path,
-                'pagenumber': page['page_number'] + 1,  # +1 for human indexing
-                'timestamp': '',
-                'readable_filename': kwargs.get('readable_filename', page['readable_filename']),
-                'url': kwargs.get('url', ''),
-                'base_url': kwargs.get('base_url', ''),
-            } for page in pdf_pages_OCRed
-        ]
-        pdf_texts = [page['text'] for page in pdf_pages_OCRed]
-
-        success_or_failure = self.split_and_upload(texts=pdf_texts, metadatas=metadatas)
-        return success_or_failure
-    except Exception as e:
-      err = f"❌❌ Error in (PDF ingest): `{inspect.currentframe().f_code.co_name}`: {e}\nTraceback:\n", traceback.format_exc() # type: ignore
-      print(err)
-      return err
-    return "Success"
-
-  def _ingest_single_txt(self, s3_path: str, course_name: str, **kwargs) -> str:
-    """Ingest a single .txt or .md file from S3.
-    Args:
-        s3_path (str): A path to a .txt file in S3
-        course_name (str): The name of the course
-    Returns:
-        str: "Success" or an error message
-    """
-    print("In text ingest")
-    try:
-      # NOTE: slightly different method for .txt files, no need for download. It's part of the 'body'
-      response = self.s3_client.get_object(Bucket=os.environ['S3_BUCKET_NAME'], Key=s3_path)
-      print("s3 Resonse:", response)
-      text = response['Body'].read().decode('utf-8')
-      print("Text from s3:", text)
-      text = [text]
-    
-      metadatas: List[Dict[str, Any]] = [{
-          'course_name': course_name,
-          's3_path': s3_path,
-          'readable_filename': kwargs.get('readable_filename', Path(s3_path).name[37:]),
-          'pagenumber': '',
-          'timestamp': '',
-          'url': '',
-          'base_url': '',
-      }]
-      print("Prior to ingest", metadatas)
-
-      success_or_failure = self.split_and_upload(texts=text, metadatas=metadatas)
-      return success_or_failure
-    except Exception as e:
-      err = f"❌❌ Error in (TXT ingest): `{inspect.currentframe().f_code.co_name}`: {e}\nTraceback:\n", traceback.format_exc()
-      print(err)
-      return err
-
-  def _ingest_single_ppt(self, s3_path: str, course_name: str, **kwargs) -> str:
-    """
-    Ingest a single .ppt or .pptx file from S3.
-    """
-    try:
-      with NamedTemporaryFile() as tmpfile:
-        # download from S3 into pdf_tmpfile
-        #print("in ingest PPTX")
-        self.s3_client.download_fileobj(Bucket=os.environ['S3_BUCKET_NAME'], Key=s3_path, Fileobj=tmpfile)
-
-        loader = UnstructuredPowerPointLoader(tmpfile.name)
-        documents = loader.load()
-
-        texts = [doc.page_content for doc in documents]
-        metadatas: List[Dict[str, Any]] = [{
-            'course_name': course_name,
-            's3_path': s3_path,
-            'readable_filename': kwargs.get('readable_filename', Path(s3_path).name[37:]),
-            'pagenumber': '',
-            'timestamp': '',
-            'url': '',
-            'base_url': '',
-        } for doc in documents]
-
-        self.split_and_upload(texts=texts, metadatas=metadatas)
-        return "Success"
-    except Exception as e:
-      err = f"❌❌ Error in (PPTX ingest): `{inspect.currentframe().f_code.co_name}`: {e}\nTraceback:\n", traceback.format_exc()
-      print(err)
-      return err
-
-  def list_files_recursively(self, bucket, prefix):
-    all_files = []
-    continuation_token = None
-
-    while True:
-      list_objects_kwargs = {
-          'Bucket': bucket,
-          'Prefix': prefix,
-      }
-      if continuation_token:
-        list_objects_kwargs['ContinuationToken'] = continuation_token
-
-      response = self.s3_client.list_objects_v2(**list_objects_kwargs)
-
-      if 'Contents' in response:
-        for obj in response['Contents']:
-          all_files.append(obj['Key'])
-
-      if response['IsTruncated']:
-        continuation_token = response['NextContinuationToken']
-      else:
-        break
-
-    return all_files
-
-  def ingest_coursera(self, coursera_course_name: str, course_name: str) -> str:
-    """ Download all the files from a coursera course and ingest them.
-    
-    1. Download the coursera content. 
-    2. Upload to S3 (so users can view it)
-    3. Run everything through the ingest_bulk method.
-
-    Args:
-        coursera_course_name (str): The name of the coursera course.
-        course_name (str): The name of the course in our system.
-
-    Returns:
-        _type_: Success or error message.
-    """
-    certificate = "-ca 'FVhVoDp5cb-ZaoRr5nNJLYbyjCLz8cGvaXzizqNlQEBsG5wSq7AHScZGAGfC1nI0ehXFvWy1NG8dyuIBF7DLMA.X3cXsDvHcOmSdo3Fyvg27Q.qyGfoo0GOHosTVoSMFy-gc24B-_BIxJtqblTzN5xQWT3hSntTR1DMPgPQKQmfZh_40UaV8oZKKiF15HtZBaLHWLbpEpAgTg3KiTiU1WSdUWueo92tnhz-lcLeLmCQE2y3XpijaN6G4mmgznLGVsVLXb-P3Cibzz0aVeT_lWIJNrCsXrTFh2HzFEhC4FxfTVqS6cRsKVskPpSu8D9EuCQUwJoOJHP_GvcME9-RISBhi46p-Z1IQZAC4qHPDhthIJG4bJqpq8-ZClRL3DFGqOfaiu5y415LJcH--PRRKTBnP7fNWPKhcEK2xoYQLr9RxBVL3pzVPEFyTYtGg6hFIdJcjKOU11AXAnQ-Kw-Gb_wXiHmu63veM6T8N2dEkdqygMre_xMDT5NVaP3xrPbA4eAQjl9yov4tyX4AQWMaCS5OCbGTpMTq2Y4L0Mbz93MHrblM2JL_cBYa59bq7DFK1IgzmOjFhNG266mQlC9juNcEhc'"
-    always_use_flags = "-u kastanvday@gmail.com -p hSBsLaF5YM469# --ignore-formats mp4 --subtitle-language en --path ./coursera-dl"
-
-    try:
-      results = subprocess.run(f"coursera-dl {always_use_flags} {certificate} {coursera_course_name}",
-                               check=True,
-                               shell=True,
-                               stdout=subprocess.PIPE,
-                               stderr=subprocess.PIPE)  # capture_output=True,
-      dl_results_path = os.path.join('coursera-dl', coursera_course_name)
-      s3_paths: Union[List, None] = upload_data_files_to_s3(course_name, dl_results_path)
-
-      if s3_paths is None:
-        return "Error: No files found in the coursera-dl directory"
-
-      print("starting bulk ingest")
-      start_time = time.monotonic()
-      self.bulk_ingest(s3_paths, course_name)
-      print("completed bulk ingest")
-      print(f"⏰ Runtime: {(time.monotonic() - start_time):.2f} seconds")
-
-      # Cleanup the coursera downloads
-      shutil.rmtree(dl_results_path)
-
-      return "Success"
-    except Exception as e:
-      err: str = f"Traceback: {traceback.extract_tb(e.__traceback__)}❌❌ Error in {inspect.currentframe().f_code.co_name}:{e}"  # type: ignore
-      print(err)
-      return err
-    
-  def ingest_github(self, github_url: str, course_name: str) -> str:
-    """
-    Clones the given GitHub URL and uses Langchain to load data.
-    1. Clone the repo
-    2. Use Langchain to load the data
-    3. Pass to split_and_upload()
-    Args:
-        github_url (str): The Github Repo URL to be ingested.
-        course_name (str): The name of the course in our system.
-
-    Returns:
-        _type_: Success or error message.
-    """
-    try:
-      repo_path = "media/cloned_repo"
-      repo = Repo.clone_from(github_url, to_path=repo_path, depth=1, clone_submodules=False)
-      branch = repo.head.reference
-
-      loader = GitLoader(repo_path="media/cloned_repo", branch=str(branch))
-      data = loader.load()
-      shutil.rmtree("media/cloned_repo")
-      # create metadata for each file in data 
-
-      for doc in data:
-        texts = doc.page_content
-        metadatas: Dict[str, Any] = {
-                'course_name': course_name,
-                's3_path': '',
-                'readable_filename': doc.metadata['file_name'],
-                'url': f"{github_url}/blob/main/{doc.metadata['file_path']}",
-                'pagenumber': '', 
-                'timestamp': '',
-            }
-        self.split_and_upload(texts=[texts], metadatas=[metadatas])
-      return "Success"
-    except Exception as e:
-      err = f"❌❌ Error in (GITHUB ingest): `{inspect.currentframe().f_code.co_name}`: {e}\nTraceback:\n{traceback.format_exc()}"
-      print(err)
-      return err
-
-  def split_and_upload(self, texts: List[str], metadatas: List[Dict[str, Any]]):
-    """ This is usually the last step of document ingest. Chunk & upload to Qdrant (and Supabase.. todo).
-    Takes in Text and Metadata (from Langchain doc loaders) and splits / uploads to Qdrant.
-    
-    good examples here: https://langchain.readthedocs.io/en/latest/modules/utils/combine_docs_examples/textsplitter.html
-
-    Args:
-        texts (List[str]): _description_
-        metadatas (List[Dict[str, Any]]): _description_
-    """
-    print("In split and upload")
-    print(f"metadatas: {metadatas}")
-    print(f"Texts: {texts}")
-    assert len(texts) == len(metadatas), f'must have equal number of text strings and metadata dicts. len(texts) is {len(texts)}. len(metadatas) is {len(metadatas)}'
-    
-    try:
-      text_splitter = RecursiveCharacterTextSplitter.from_tiktoken_encoder(
-          chunk_size=1000,
-          chunk_overlap=150,
-          separators=["\n\n", "\n", ". ", " ", ""]  # try to split on paragraphs... fallback to sentences, then chars, ensure we always fit in context window
-      )
-      contexts: List[Document] = text_splitter.create_documents(texts=texts, metadatas=metadatas)
-      input_texts = [{'input': context.page_content, 'model': 'text-embedding-ada-002'} for context in contexts]
-      
-      # check for duplicates
-      is_duplicate = self.check_for_duplicates(input_texts, metadatas)
-      if is_duplicate:
-        return "Success"
-      
-      # adding chunk index to metadata for parent doc retrieval
-      for i, context in enumerate(contexts):
-        context.metadata['chunk_index'] = i
-
-      oai = OpenAIAPIProcessor(input_prompts_list=input_texts,
-                               request_url='https://api.openai.com/v1/embeddings',
-                               api_key=os.getenv('OPENAI_API_KEY'),
-                               max_requests_per_minute=10_000,
-                               max_tokens_per_minute=20_000,
-                               max_attempts=20,
-                               logging_level=logging.INFO,
-                               token_encoding_name='cl100k_base')  # type: ignore
-      asyncio.run(oai.process_api_requests_from_file())
-      # parse results into dict of shape page_content -> embedding
-      embeddings_dict: dict[str, List[float]] = {item[0]['input']: item[1]['data'][0]['embedding'] for item in oai.results}
-
-      ### BULK upload to Qdrant ###
-      vectors: list[PointStruct] = []
-      for context in contexts:
-        # !DONE: Updated the payload so each key is top level (no more payload.metadata.course_name. Instead, use payload.course_name), great for creating indexes.
-        upload_metadata = {**context.metadata, "page_content": context.page_content}
-        vectors.append(
-            PointStruct(
-                id=str(uuid.uuid4()),
-                vector=embeddings_dict[context.page_content],
-                payload= upload_metadata
-            ))
-
-      self.qdrant_client.upsert(
-          collection_name=os.environ['QDRANT_COLLECTION_NAME'],  # type: ignore
-          points=vectors  # type: ignore
-      )
-      ### Supabase SQL ###
-      contexts_for_supa = [{
-          "text": context.page_content,
-          "pagenumber": context.metadata.get('pagenumber'),
-          "timestamp": context.metadata.get('timestamp'),
-          "chunk_index": context.metadata.get('chunk_index'),
-          "embedding": embeddings_dict[context.page_content]
-      } for context in contexts]
-
-      document = {
-          "course_name": contexts[0].metadata.get('course_name'),
-          "s3_path": contexts[0].metadata.get('s3_path'),
-          "readable_filename": contexts[0].metadata.get('readable_filename'),
-          "url": contexts[0].metadata.get('url'),
-          "base_url": contexts[0].metadata.get('base_url'),
-          "contexts": contexts_for_supa,
-      }
-
-      count = self.supabase_client.table(os.getenv('NEW_NEW_NEWNEW_MATERIALS_SUPABASE_TABLE')).insert(document).execute()  # type: ignore
-      print("successful END OF split_and_upload")
-      return "Success"
-    except Exception as e:
-      err: str = f"ERROR IN split_and_upload(): Traceback: {traceback.extract_tb(e.__traceback__)}❌❌ Error in {inspect.currentframe().f_code.co_name}:{e}"  # type: ignore
-      print(err)
-      return err
-
-  def delete_entire_course(self, course_name: str):
-    """Delete entire course.
-    
-    Delete materials from S3, Supabase SQL, Vercel KV, and QDrant vector DB
-
-    Args:
-        course_name (str): _description_
-    """
-    print(f"Deleting entire course: {course_name}")
-    try:
-      # Delete file from S3
-      print("Deleting from S3")
-      objects_to_delete = self.s3_client.list_objects(Bucket=os.getenv('S3_BUCKET_NAME'), Prefix=f'courses/{course_name}/')
-      for object in objects_to_delete['Contents']:
-        self.s3_client.delete_object(Bucket=os.getenv('S3_BUCKET_NAME'), Key=object['Key'])
-    except Exception as e:
-      err: str = f"ERROR IN delete_entire_course(): Traceback: {traceback.extract_tb(e.__traceback__)}❌❌ Error in {inspect.currentframe().f_code.co_name}:{e}"  # type: ignore
-      print(err)
-      pass
-    
-    try:
-      # Delete from Qdrant
-      # docs for nested keys: https://qdrant.tech/documentation/concepts/filtering/#nested-key
-      # Qdrant "points" look like this: Record(id='000295ca-bd28-ac4a-6f8d-c245f7377f90', payload={'metadata': {'course_name': 'zotero-extreme', 'pagenumber_or_timestamp': 15, 'readable_filename': 'Dunlosky et al. - 2013 - Improving Students’ Learning With Effective Learni.pdf', 's3_path': 'courses/zotero-extreme/Dunlosky et al. - 2013 - Improving Students’ Learning With Effective Learni.pdf'}, 'page_content': '18  \nDunlosky et al.\n3.3 Effects in representative educational contexts. Sev-\neral of the large summarization-training studies have been \nconducted in regular classrooms, indicating the feasibility of \ndoing so. For example, the study by A. King (1992) took place \nin the context of a remedial study-skills course for undergrad-\nuates, and the study by Rinehart et al. (1986) took place in \nsixth-grade classrooms, with the instruction led by students \nregular teachers. In these and other cases, students benefited \nfrom the classroom training. We suspect it may actually be \nmore feasible to conduct these kinds of training studies in \nclassrooms than in the laboratory, given the nature of the time \ncommitment for students. Even some of the studies that did \nnot involve training were conducted outside the laboratory; for \nexample, in the Bednall and Kehoe (2011) study on learning \nabout logical fallacies from Web modules (see data in Table 3), \nthe modules were actually completed as a homework assign-\nment. Overall, benefits can be observed in classroom settings; \nthe real constraint is whether students have the skill to suc-\ncessfully summarize, not whether summarization occurs in the \nlab or the classroom.\n3.4 Issues for implementation. Summarization would be \nfeasible for undergraduates or other learners who already \nknow how to summarize. For these students, summarization \nwould constitute an easy-to-implement technique that would \nnot take a lot of time to complete or understand. The only \nconcern would be whether these students might be better \nserved by some other strategy, but certainly summarization \nwould be better than the study strategies students typically \nfavor, such as highlighting and rereading (as we discuss in the \nsections on those strategies below). A trickier issue would \nconcern implementing the strategy with students who are not \nskilled summarizers. Relatively intensive training programs \nare required for middle school students or learners with learn-\ning disabilities to benefit from summarization. Such efforts \nare not misplaced; training has been shown to benefit perfor-\nmance on a range of measures, although the training proce-\ndures do raise practical issues (e.g., Gajria & Salvia, 1992: \n6.511 hours of training used for sixth through ninth graders \nwith learning disabilities; Malone & Mastropieri, 1991: 2 \ndays of training used for middle school students with learning \ndisabilities; Rinehart et al., 1986: 4550 minutes of instruc-\ntion per day for 5 days used for sixth graders). Of course, \ninstructors may want students to summarize material because \nsummarization itself is a goal, not because they plan to use \nsummarization as a study technique, and that goal may merit \nthe efforts of training.\nHowever, if the goal is to use summarization as a study \ntechnique, our question is whether training students would be \nworth the amount of time it would take, both in terms of the \ntime required on the part of the instructor and in terms of the \ntime taken away from students other activities. For instance, \nin terms of efficacy, summarization tends to fall in the middle \nof the pack when compared to other techniques. In direct \ncomparisons, it was sometimes more useful than rereading \n(Rewey, Dansereau, & Peel, 1991) and was as useful as note-\ntaking (e.g., Bretzing & Kulhavy, 1979) but was less powerful \nthan generating explanations (e.g., Bednall & Kehoe, 2011) or \nself-questioning (A. King, 1992).\n3.5 Summarization: Overall assessment. On the basis of the \navailable evidence, we rate summarization as low utility. It can \nbe an effective learning strategy for learners who are already \nskilled at summarizing; however, many learners (including \nchildren, high school students, and even some undergraduates) \nwill require extensive training, which makes this strategy less \nfeasible. Our enthusiasm is further dampened by mixed find-\nings regarding which tasks summarization actually helps. \nAlthough summarization has been examined with a wide \nrange of text materials, many researchers have pointed to fac-\ntors of these texts that seem likely to moderate the effects of \nsummarization (e.g'}, vector=None),
-      print("deleting from qdrant")
-      self.qdrant_client.delete(
-          collection_name=os.environ['QDRANT_COLLECTION_NAME'],
-          points_selector=models.Filter(must=[
-              models.FieldCondition(
-                  key="course_name",
-                  match=models.MatchValue(value=course_name),
-              ),
-          ]),
-      )
-    except Exception as e:
-      err: str = f"ERROR IN delete_entire_course(): Traceback: {traceback.extract_tb(e.__traceback__)}❌❌ Error in {inspect.currentframe().f_code.co_name}:{e}"  # type: ignore
-      print(err)
-      pass
-    
-    try:
-      # Delete from Supabase
-      print("deleting from supabase")
-      response = self.supabase_client.from_(os.environ['NEW_NEW_NEWNEW_MATERIALS_SUPABASE_TABLE']).delete().eq('course_name', course_name).execute()
-      print("supabase response: ", response)
-      return "Success"
-    except Exception as e:
-      err: str = f"ERROR IN delete_entire_course(): Traceback: {traceback.extract_tb(e.__traceback__)}❌❌ Error in {inspect.currentframe().f_code.co_name}:{e}"  # type: ignore
-      print(err)
-    # todo: delete from Vercel KV to fully make the coure not exist. Last db to delete from (as of now, Aug 15)
-
-
-  def delete_data(self, course_name: str, s3_path: str, source_url: str):
-    """Delete file from S3, Qdrant, and Supabase."""
-    print(f"Deleting {s3_path} from S3, Qdrant, and Supabase for course {course_name}")
-    try:
-      # Delete file from S3
-      bucket_name = os.getenv('S3_BUCKET_NAME')
-
-      # Delete files by S3 path
-      if s3_path: 
-        try:
-          self.s3_client.delete_object(Bucket=bucket_name, Key=s3_path)
-        except Exception as e:
-          print("Error in deleting file from s3:", e)
-        # Delete from Qdrant
-        # docs for nested keys: https://qdrant.tech/documentation/concepts/filtering/#nested-key
-        # Qdrant "points" look like this: Record(id='000295ca-bd28-ac4a-6f8d-c245f7377f90', payload={'metadata': {'course_name': 'zotero-extreme', 'pagenumber_or_timestamp': 15, 'readable_filename': 'Dunlosky et al. - 2013 - Improving Students’ Learning With Effective Learni.pdf', 's3_path': 'courses/zotero-extreme/Dunlosky et al. - 2013 - Improving Students’ Learning With Effective Learni.pdf'}, 'page_content': '18  \nDunlosky et al.\n3.3 Effects in representative educational contexts. Sev-\neral of the large summarization-training studies have been \nconducted in regular classrooms, indicating the feasibility of \ndoing so. For example, the study by A. King (1992) took place \nin the context of a remedial study-skills course for undergrad-\nuates, and the study by Rinehart et al. (1986) took place in \nsixth-grade classrooms, with the instruction led by students \nregular teachers. In these and other cases, students benefited \nfrom the classroom training. We suspect it may actually be \nmore feasible to conduct these kinds of training  ...
-        try: 
-          self.qdrant_client.delete(
-              collection_name=os.environ['QDRANT_COLLECTION_NAME'],
-              points_selector=models.Filter(must=[
-                  models.FieldCondition(
-                      key="s3_path",
-                      match=models.MatchValue(value=s3_path),
-                  ),
-              ]),
-          )
-        except Exception as e:
-          print("Error in deleting file from Qdrant:", e)
-        try: 
-          response = self.supabase_client.from_(os.environ['NEW_NEW_NEWNEW_MATERIALS_SUPABASE_TABLE']).delete().eq('s3_path', s3_path).eq(
-              'course_name', course_name).execute()
-        except Exception as e:
-          print("Error in deleting file from supabase:", e)
-      
-      # Delete files by their URL identifier
-      elif source_url:
-        try:
-          # Delete from Qdrant
-          self.qdrant_client.delete(
-              collection_name=os.environ['QDRANT_COLLECTION_NAME'],
-              points_selector=models.Filter(must=[
-                  models.FieldCondition(
-                      key="url",
-                      match=models.MatchValue(value=source_url),
-                  ),
-              ]),
-          )
-        except Exception as e:
-          print("Error in deleting file from Qdrant:", e)
-        try: 
-          response = self.supabase_client.from_(os.environ['NEW_NEW_NEWNEW_MATERIALS_SUPABASE_TABLE']).delete().eq('url', source_url).eq(
-              'course_name', course_name).execute()
-        except Exception as e:
-          print("Error in deleting file from supabase:", e)
-
-      # Delete from Supabase
-      return "Success"
-    except Exception as e:
-      err: str = f"ERROR IN delete_data: Traceback: {traceback.extract_tb(e.__traceback__)}❌❌ Error in {inspect.currentframe().f_code.co_name}:{e}"  # type: ignore
-      print(err)
-      return err
-
-  def getAll(
-      self,
-      course_name: str,
-  ):
-    """Get all course materials based on course name.
-    Args : 
-        course_name (as uploaded on supabase)
-    Returns : 
-        list of dictionaries with distinct s3 path, readable_filename and course_name, url, base_url. 
-    """
-
-    response = self.supabase_client.table(
-        os.environ['NEW_NEW_NEWNEW_MATERIALS_SUPABASE_TABLE']).select('course_name, s3_path, readable_filename, url, base_url').eq(
-            'course_name', course_name).execute()
-
-    data = response.data
-    unique_combinations = set()
-    distinct_dicts = []
-
-    for item in data:
-      combination = (item['s3_path'], item['readable_filename'], item['course_name'], item['url'], item['base_url'])
-      if combination not in unique_combinations:
-        unique_combinations.add(combination)
-        distinct_dicts.append(item)
-
-    return distinct_dicts
-
-  def vector_search(self, search_query, course_name):
-      top_n = 80
-      o = OpenAIEmbeddings() # type: ignore
-      user_query_embedding = o.embed_query(search_query)
-      myfilter = models.Filter(
-              must=[
-                  models.FieldCondition(
-                      key='course_name',
-                      match=models.MatchValue(value=course_name)
-                  ),
-              ])
-
-      search_results = self.qdrant_client.search(
-          collection_name=os.environ['QDRANT_COLLECTION_NAME'],
-          query_filter=myfilter,
-          with_vectors=False,
-          query_vector=user_query_embedding,
-          limit=top_n,  # Return n closest points
-          
-          # In a system with high disk latency, the re-scoring step may become a bottleneck: https://qdrant.tech/documentation/guides/quantization/
-          search_params=models.SearchParams(
-            quantization=models.QuantizationSearchParams(
-              rescore=False
-            )
-          )
-      )
-
-      found_docs: list[Document] = []
-      for d in search_results:
-        try:
-          metadata = d.payload
-          page_content = metadata['page_content']
-          del metadata['page_content']
-          if "pagenumber" not in metadata.keys() and "pagenumber_or_timestamp" in metadata.keys(): # type: ignore
-              # aiding in the database migration...
-              metadata["pagenumber"] = metadata["pagenumber_or_timestamp"] # type: ignore
-          
-          found_docs.append(Document(page_content=page_content, metadata=metadata)) # type: ignore
-        except Exception as e:
-          print(f"Error in vector_search(), for course: `{course_name}`. Error: {e}")
-      print("found_docs", found_docs)
-      return found_docs
-
-  def getTopContexts(self, search_query: str, course_name: str, token_limit: int = 4_000) -> Union[List[Dict], str]:
-    """Here's a summary of the work.
-
-    /GET arguments
-      course name (optional) str: A json response with TBD fields.
-      
-    Returns
-      JSON: A json response with TBD fields. See main.py:getTopContexts docs.
-      or 
-      String: An error message with traceback.
-    """
-    try:
-      top_n = 80 # HARD CODE TO ENSURE WE HIT THE MAX TOKENS
-      start_time_overall = time.monotonic()
-
-      found_docs: list[Document] = self.vector_search(search_query=search_query, course_name=course_name)
-
-      pre_prompt = "Please answer the following question. Use the context below, called your documents, only if it's helpful and don't use parts that are very irrelevant. It's good to quote from your documents directly, when you do always use Markdown footnotes for citations. Use react-markdown superscript to number the sources at the end of sentences (1, 2, 3...) and use react-markdown Footnotes to list the full document names for each number. Use ReactMarkdown aka 'react-markdown' formatting for super script citations, use semi-formal style. Feel free to say you don't know. \nHere's a few passages of the high quality documents:\n"
-      # count tokens at start and end, then also count each context.
-      token_counter, _ = count_tokens_and_cost(pre_prompt + '\n\nNow please respond to my query: ' + search_query) # type: ignore
-
-      valid_docs = []
-      num_tokens = 0
-      for doc in found_docs:
-        doc_string = f"Document: {doc.metadata['readable_filename']}{', page: ' + str(doc.metadata['pagenumber']) if doc.metadata['pagenumber'] else ''}\n{str(doc.page_content)}\n"
-        num_tokens, prompt_cost = count_tokens_and_cost(doc_string) # type: ignore
-        
-        print(f"token_counter: {token_counter}, num_tokens: {num_tokens}, max_tokens: {token_limit}")
-        if token_counter + num_tokens <= token_limit:
-          token_counter += num_tokens
-          valid_docs.append(doc)
-        else:
-          # filled our token size, time to return
-          break
-
-      print(f"Total tokens used: {token_counter} total docs: {len(found_docs)} num docs used: {len(valid_docs)}")
-      print(f"Course: {course_name} ||| search_query: {search_query}")
-      print(f"⏰ ^^ Runtime of getTopContexts: {(time.monotonic() - start_time_overall):.2f} seconds")
-      if len(valid_docs) == 0:
-        return []
-      return self.format_for_json(valid_docs)
-    except Exception as e:
-      # return full traceback to front end
-      err: str = f"ERROR: In /getTopContexts. Course: {course_name} ||| search_query: {search_query}\nTraceback: {traceback.extract_tb(e.__traceback__)}❌❌ Error in {inspect.currentframe().f_code.co_name}:\n{e}"  # type: ignore
-      print(err)
-      return err
-
-  def get_context_stuffed_prompt(self, user_question: str, course_name: str, top_n: int, top_k_to_search: int) -> str:
-    """
-    Get a stuffed prompt for a given user question and course name.
-    Args : 
-      user_question (str)
-      course_name (str) : used for metadata filtering
-    Returns : str
-      a very long "stuffed prompt" with question + summaries of top_n most relevant documents.
-    """
-    # MMR with metadata filtering based on course_name
-    vec_start_time = time.monotonic()
-    found_docs = self.vectorstore.max_marginal_relevance_search(user_question, k=top_n, fetch_k=top_k_to_search)
-    print(
-        f"⏰ MMR Search runtime (top_n_to_keep: {top_n}, top_k_to_search: {top_k_to_search}): {(time.monotonic() - vec_start_time):.2f} seconds"
-    )
-
-    requests = []
-    for i, doc in enumerate(found_docs):
-      print("doc", doc)
-      dictionary = {
-          "model": "gpt-3.5-turbo",
-          "messages": [{
-              "role":
-                  "system",
-              "content":
-                  "You are a factual summarizer of partial documents. Stick to the facts (including partial info when necessary to avoid making up potentially incorrect details), and say I don't know when necessary."
-          }, {
-              "role":
-                  "user",
-              "content":
-                  f"Provide a comprehensive summary of the given text, based on this question:\n{doc.page_content}\nQuestion: {user_question}\nThe summary should cover all the key points that are relevant to the question, while also condensing the information into a concise format. The length of the summary should be as short as possible, without losing relevant information.\nMake use of direct quotes from the text.\nFeel free to include references, sentence fragments, keywords or anything that could help someone learn about it, only as it relates to the given question.\nIf the text does not provide information to answer the question, please write 'None' and nothing else.",
-          }],
-          "n": 1,
-          "max_tokens": 600,
-          "metadata": doc.metadata
-      }
-      requests.append(dictionary)
-
-    oai = OpenAIAPIProcessor(input_prompts_list=requests,
-                             request_url='https://api.openai.com/v1/chat/completions',
-                             api_key=os.getenv("OPENAI_API_KEY"),
-                             max_requests_per_minute=1500,
-                             max_tokens_per_minute=90000,
-                             token_encoding_name='cl100k_base',
-                             max_attempts=5,
-                             logging_level=20)
-
-    chain_start_time = time.monotonic()
-    asyncio.run(oai.process_api_requests_from_file())
-    results: list[str] = oai.results
-    print(f"⏰ EXTREME context stuffing runtime: {(time.monotonic() - chain_start_time):.2f} seconds")
-
-    print(f"Cleaned results: {oai.cleaned_results}")
-
-    all_texts = ""
-    separator = '---'  # between each context
-    token_counter = 0  #keeps track of tokens in each summarization
-    max_tokens = 7_500  #limit, will keep adding text to string until 8000 tokens reached.
-    for i, text in enumerate(oai.cleaned_results):
-      if text.lower().startswith('none') or text.lower().endswith('none.') or text.lower().endswith('none'):
-        # no useful text, it replied with a summary of "None"
-        continue
-      if text is not None:
-        if "pagenumber" not in results[i][-1].keys(): # type: ignore
-          results[i][-1]['pagenumber'] = results[i][-1].get('pagenumber_or_timestamp') # type: ignore
-        num_tokens, prompt_cost = count_tokens_and_cost(text) # type: ignore
-        if token_counter + num_tokens > max_tokens:
-          print(f"Total tokens yet in loop {i} is {num_tokens}")
-          break  # Stop building the string if it exceeds the maximum number of tokens
-        token_counter += num_tokens
-        filename = str(results[i][-1].get('readable_filename', ''))  # type: ignore
-        pagenumber_or_timestamp = str(results[i][-1].get('pagenumber', ''))  # type: ignore
-        pagenumber = f", page: {pagenumber_or_timestamp}" if pagenumber_or_timestamp else ''
-        doc = f"Document : filename: {filename}" + pagenumber
-        summary = f"\nSummary: {text}"
-        all_texts += doc + summary + '\n' + separator + '\n'
-
-    stuffed_prompt = """Please answer the following question.
-Use the context below, called 'your documents', only if it's helpful and don't use parts that are very irrelevant.
-It's good to quote 'your documents' directly using informal citations, like "in document X it says Y". Try to avoid giving false or misleading information. Feel free to say you don't know.
-Try to be helpful, polite, honest, sophisticated, emotionally aware, and humble-but-knowledgeable.
-That said, be practical and really do your best, and don't let caution get too much in the way of being useful.
-To help answer the question, here's a few passages of high quality documents:\n{all_texts}
-Now please respond to my question: {user_question}"""
-
-    # "Please answer the following question. It's good to quote 'your documents' directly, something like 'from ABS source it says XYZ' Feel free to say you don't know. \nHere's a few passages of the high quality 'your documents':\n"
-
-    return stuffed_prompt
-
-
-  def get_stuffed_prompt(self, search_query: str, course_name: str, token_limit: int = 7_000) -> str:
-    """
-    Returns
-      String: A fully formatted prompt string.
-    """
-    try:
-      top_n = 90
-      start_time_overall = time.monotonic()
-      o = OpenAIEmbeddings() # type: ignore
-      user_query_embedding = o.embed_documents(search_query)[0] # type: ignore
-      myfilter = models.Filter(
-              must=[
-                  models.FieldCondition(
-                      key='course_name',
-                      match=models.MatchValue(value=course_name)
-                  ),
-              ])
-
-      found_docs = self.qdrant_client.search(
-          collection_name=os.environ['QDRANT_COLLECTION_NAME'],
-          query_filter=myfilter,
-          with_vectors=False,
-          query_vector=user_query_embedding,
-          limit=top_n  # Return 5 closest points
-      )
-      print("Search results: ", found_docs)
-      if len(found_docs) == 0:
-        return search_query
-
-      pre_prompt = "Please answer the following question. Use the context below, called your documents, only if it's helpful and don't use parts that are very irrelevant. It's good to quote from your documents directly, when you do always use Markdown footnotes for citations. Use react-markdown superscript to number the sources at the end of sentences (1, 2, 3...) and use react-markdown Footnotes to list the full document names for each number. Use ReactMarkdown aka 'react-markdown' formatting for super script citations, use semi-formal style. Feel free to say you don't know. \nHere's a few passages of the high quality documents:\n"
-
-      # count tokens at start and end, then also count each context.
-      token_counter, _ = count_tokens_and_cost(pre_prompt + '\n\nNow please respond to my query: ' + search_query) # type: ignore
-      valid_docs = []
-      for d in found_docs:
-        if "pagenumber" not in d.payload.keys(): # type: ignore
-          d.payload["pagenumber"] = d.payload["pagenumber_or_timestamp"] # type: ignore
-        doc_string = f"---\nDocument: {d.payload['readable_filename']}{', page: ' + str(d.payload['pagenumber']) if d.payload['pagenumber'] else ''}\n{d.payload.get('page_content')}\n" # type: ignore
-        num_tokens, prompt_cost = count_tokens_and_cost(doc_string) # type: ignore
-
-        print(f"Page: {d.payload.get('page_content')[:100]}...") # type: ignore
-        print(f"token_counter: {token_counter}, num_tokens: {num_tokens}, token_limit: {token_limit}")
-        if token_counter + num_tokens <= token_limit:
-          token_counter += num_tokens
-          valid_docs.append(Document(page_content=d.payload.get('page_content'), metadata=d.payload)) # type: ignore
-        else:
-          continue
-
-      # Convert the valid_docs to full prompt
-      separator = '---\n'  # between each context
-      context_text = separator.join(
-          f"Document: {d.metadata['readable_filename']}{', page: ' + str(d.metadata['pagenumber']) if d.metadata['pagenumber'] else ''}\n{d.page_content}\n"
-          for d in valid_docs)
-
-      # Create the stuffedPrompt
-      stuffedPrompt = (pre_prompt + context_text + '\n\nNow please respond to my query: ' + search_query)
-
-      TOTAL_num_tokens, prompt_cost = count_tokens_and_cost(stuffedPrompt, openai_model_name='gpt-4') # type: ignore
-      print(f"Total tokens: {TOTAL_num_tokens}, prompt_cost: {prompt_cost}")
-      print("total docs: ", len(found_docs))
-      print("num docs used: ", len(valid_docs))
-
-      print(f"⏰ ^^ Runtime of getTopContexts: {(time.monotonic() - start_time_overall):.2f} seconds")
-      return stuffedPrompt
-    except Exception as e:
-      # return full traceback to front end
-      err: str = f"Traceback: {traceback.extract_tb(e.__traceback__)}❌❌ Error in {inspect.currentframe().f_code.co_name}:{e}"  # type: ignore
-      print(err)
-      return err
-
-  def format_for_json(self, found_docs: List[Document]) -> List[Dict]:
-    """Formatting only.
-      {'course_name': course_name, 'contexts': [{'source_name': 'Lumetta_notes', 'source_location': 'pg. 19', 'text': 'In FSM, we do this...'}, {'source_name': 'Lumetta_notes', 'source_location': 'pg. 20', 'text': 'In Assembly language, the code does that...'},]}
-
-    Args:
-        found_docs (List[Document]): _description_
-
-    Raises:
-        Exception: _description_
-
-    Returns:
-        List[Dict]: _description_
-    """
-    for found_doc in found_docs:
-      if "pagenumber" not in found_doc.metadata.keys():
-        print("found no pagenumber")
-        found_doc.metadata['pagenumber'] = found_doc.metadata['pagenumber_or_timestamp']
-
-    contexts = [{
-        'text': doc.page_content,
-        'readable_filename': doc.metadata['readable_filename'],
-        'course_name ': doc.metadata['course_name'],
-        's3_path': doc.metadata['s3_path'],
-        'pagenumber': doc.metadata['pagenumber'], # this because vector db schema is older...
-        # OPTIONAL PARAMS...
-        'url': doc.metadata.get('url'), # wouldn't this error out?
-        'base_url': doc.metadata.get('base_url'),
-    } for doc in found_docs]
-
-    return contexts
-  
-  def check_for_duplicates(self, texts: List[Dict], metadatas: List[Dict[str, Any]]) -> bool:
-    """
-    For given metadata, fetch docs from Supabase based on S3 path or URL. 
-    If docs exists, concatenate the texts and compare with current texts, if same, return True.
-    """
-    doc_table = os.getenv('NEW_NEW_NEWNEW_MATERIALS_SUPABASE_TABLE', '')
-    course_name = metadatas[0]['course_name']
-    incoming_s3_path = metadatas[0]['s3_path']
-    url = metadatas[0]['url']
-    original_filename = incoming_s3_path.split('/')[-1][37:] # remove the 37-char uuid prefix
-
-    # check if uuid exists in s3_path -- not all s3_paths have uuids! 
-    incoming_filename = incoming_s3_path.split('/')[-1]
-    pattern = re.compile(r'[0-9a-f]{8}-[0-9a-f]{4}-4[0-9a-f]{3}-[89ab][0-9a-f]{3}-[0-9a-f]{12}', re.I) # uuid V4 pattern, and v4 only.
-    if bool(pattern.search(incoming_filename)):
-      # uuid pattern exists -- remove the uuid and proceed with duplicate checking
-      original_filename = incoming_filename[37:]
-    else:
-      # do not remove anything and proceed with duplicate checking
-      original_filename = incoming_filename
-    
-    if incoming_s3_path:
-      filename = incoming_s3_path
-      supabase_contents = self.supabase_client.table(doc_table).select('id', 'contexts', 's3_path').eq('course_name', course_name).like('s3_path', '%' + original_filename + '%').order('id', desc=True).execute()
-      supabase_contents = supabase_contents.data
-    elif url:
-      filename = url
-      supabase_contents = self.supabase_client.table(doc_table).select('id', 'contexts', 's3_path').eq('course_name', course_name).eq('url', url).order('id', desc=True).execute()
-      supabase_contents = supabase_contents.data
-    else:
-      filename = None
-      supabase_contents = []
-    
-    supabase_whole_text = ""
-    if  len(supabase_contents) > 0: # if a doc with same filename exists in Supabase
-      # concatenate texts
-      supabase_contexts = supabase_contents[0]
-      for text in supabase_contexts['contexts']:
-        supabase_whole_text += text['text']
-        
-      current_whole_text = ""
-      for text in texts:
-        current_whole_text += text['input']
-      
-      if supabase_whole_text == current_whole_text: # matches the previous file
-        print(f"Duplicate ingested! 📄 s3_path: {filename}.")
-        return True
-      
-      else: # the file is updated
-        print(f"Updated file detected! Same filename, new contents. 📄 s3_path: {filename}")
-        
-        # call the delete function on older docs
-        for content in supabase_contents:
-          print("older s3_path to be deleted: ", content['s3_path'])
-          delete_status = self.delete_data(course_name, content['s3_path'], '')
-          print("delete_status: ", delete_status)
-        return False
-      
-    else: # filename does not already exist in Supabase, so its a brand new file
-      print(f"NOT a duplicate! 📄s3_path: {filename}")
-      return False
-
-
-if __name__ == '__main__':
-  pass
->>>>>>> 5c93fe58
+  pass