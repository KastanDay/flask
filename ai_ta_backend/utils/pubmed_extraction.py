import os
import requests
import shutil
import xml.etree.ElementTree as ET
import ftplib
import supabase
import gzip
import concurrent.futures
from urllib.parse import urlparse
import tarfile
import os
import shutil
from minio import Minio
import time
from multiprocessing import Manager
import pandas as pd
import threading 
import json
from functools import partial


SUPBASE_CLIENT = supabase.create_client(    # type: ignore
    supabase_url=os.getenv('SUPABASE_URL'), # type: ignore
    supabase_key=os.getenv('SUPABASE_API_KEY')  # type: ignore
)

MINIO_CLIENT = Minio(os.environ['MINIO_URL'],
    access_key=os.environ['MINIO_ACCESS_KEY'],
    secret_key=os.environ['MINIO_SECRET_KEY'],
    secure=True
)

def extractPubmedData():
    """
    Main function to extract metadata and articles from the PubMed baseline folder.
    """
    start_time = time.time()

    ftp_address = "ftp.ncbi.nlm.nih.gov"
    ftp_path = "pubmed/baseline"
    file_list = getFileList(ftp_address, ftp_path, ".gz")

    with concurrent.futures.ProcessPoolExecutor() as executor:
        futures = [executor.submit(processPubmedXML, file, ftp_address, ftp_path) for file in file_list[21:22]]
        for future in concurrent.futures.as_completed(futures):
            try:
                future.result()
            except Exception as e:
                print("Error processing file: ", e)

    
<<<<<<< HEAD
    return "success"

def processPubmedXML(file:str, ftp_address:str, ftp_path:str):
    """
    Main function to extract metadata and articles from the PubMed baseline folder.
    """
    start_time = time.monotonic()
    try:
        print("Processing file: ", file)
        gz_filepath = downloadXML(ftp_address, ftp_path, file, "pubmed")
        print("GZ Downloaded: ", gz_filepath)
        print("Time taken to download .gz file: ", round(time.time() - start_time, 2), "seconds")
        gz_file_download_time = time.time()

        # extract the XML file
        if not gz_filepath:
            return "failure"
        xml_filepath = extractXMLFile(gz_filepath)
        print("XML Extracted: ", xml_filepath)
        print("Time taken to extract XML file: ", round(time.time() - gz_file_download_time, 2), "seconds")
=======
    for file in file_list[22:23]:  
        try:
            print("Processing file: ", file)
>>>>>>> 880ae975
        
        xml_id = xml_filepath[7:-4].replace(".", "_")
        destination_dir = xml_id + "_papers"
        csv_filepath = xml_id + "_metadata.csv"
        print("Destination directory: ", destination_dir)
        print("CSV file path: ", csv_filepath)
        #xml_filepath = "pubmed/pubmed24n1217.xml"

        for metadata in extractMetadataFromXML(xml_filepath, destination_dir):
            metadata_extract_start_time = time.time() 

            # find PMC ID and DOI for all articles
            metadata_with_ids = getArticleIDs(metadata)
            metadata_update_time = time.time()
            print("Time taken to get PMC ID and DOI for 100 articles: ", round(metadata_update_time - metadata_extract_start_time, 2), "seconds")
                
<<<<<<< HEAD
            # download the articles
            complete_metadata = downloadArticles(metadata_with_ids, destination_dir)
            print(complete_metadata)
            print("Time taken to download articles for 100 articles: ", round(time.time() - metadata_update_time, 2), "seconds")

            # store metadata in csv file
            print("\n")
            print("Total articles retrieved: ", len(complete_metadata))
            df = pd.DataFrame(complete_metadata)

            if os.path.isfile(csv_filepath):
                df.to_csv(csv_filepath, mode='a', header=False, index=False)
            else:
                df.to_csv(csv_filepath, index=False)
=======
                # download the articles
                complete_metadata = downloadArticles(metadata_with_ids)
                # print(complete_metadata)
                print("Time taken to download articles for 100 articles: ", round(time.time() - metadata_update_time, 2), "seconds")

                # store metadata in csv file
                print("\n")
                print("Total articles retrieved: ", len(complete_metadata))
                df = pd.DataFrame(complete_metadata)
                csv_filepath = "metadata.csv"

                if os.path.isfile(csv_filepath):
                    df.to_csv(csv_filepath, mode='a', header=False, index=False)
                else:
                    df.to_csv(csv_filepath, index=False)
>>>>>>> 880ae975
                
            print("Time taken to extract metadata for 100 articles: ", round(time.time() - metadata_extract_start_time, 2), "seconds")


        print("Time taken to download articles: ", round(time.time() - start_time, 2), "seconds")
        print("Total metadata extracted: ", len(complete_metadata))

        # upload articles to bucket
        print("Uploading articles to storage...")
        article_upload = uploadToStorage("pubmed_abstracts")    # need to parallelize upload
        print("Uploaded articles: ", article_upload)
            
        # upload metadata to SQL DB
        df = pd.read_csv(csv_filepath)
        complete_metadata = df.to_dict('records')
        for item in complete_metadata:
            for key, value in item.items():
                if pd.isna(value):  # Or: math.isnan(value)
                    item[key] = None
        print("Metadata loaded into dataframe: ", len(complete_metadata))
            
        # continue with the rest of the code
        response = SUPBASE_CLIENT.table("publications").upsert(complete_metadata).execute() # type: ignore
        print("Uploaded metadata to SQL DB.")
            
<<<<<<< HEAD
    except Exception as e:
        print("Error processing file: ", e)
    
    # delete files            
    shutil.rmtree(destination_dir)
    os.remove(csv_filepath)
    #os.remove(xml_filepath)
    print("Finished file: ", file)

=======
        except Exception as e:
            print("Error processing file: ", e)

        # delete files            
        shutil.rmtree("pubmed_abstracts")
        os.remove("metadata.csv")
        #os.remove(xml_filepath)
        print("Finished file: ", file)
            
    return "success"
>>>>>>> 880ae975

def downloadXML(ftp_address: str, ftp_path: str, file: str, local_dir: str):
    """
    Downloads a .gz XML file from the FTP baseline folder and stores it in the local directory.
    Args:
        ftp_address: FTP server address.
        ftp_path: Path to the FTP folder.
        file: File to download.
        local_dir: Local directory to store the downloaded file.
    Returns:
        local_filepath: Path to the downloaded file.
    """
    try:
        # create local directory if it doesn't exist
        os.makedirs(local_dir, exist_ok=True)

        # connect to the FTP server
        ftp = ftplib.FTP(ftp_address)
        ftp.login()
        ftp.cwd(ftp_path) 

        local_filepath = os.path.join(local_dir, file)
        with open(local_filepath, 'wb') as f:
            ftp.retrbinary('RETR ' + file, f.write)
            
        # print(f"Downloaded {file} to {local_filepath}")

        ftp.quit()
        return local_filepath
    except Exception as e:
        print("Error downloading file: ", e)
        return None

def getFileList(ftp_address: str, ftp_path: str, extension: str = ".gz"):
    """
    Returns a list of .gz files in the FTP baseline folder.
    Args:
        ftp_address: FTP server address.
        ftp_path: Path to the FTP folder.
        extension: File extension to filter for.
    Returns:
        gz_files: List of .gz files in the FTP folder.
    """
    try:
        # connect to the FTP server
        ftp = ftplib.FTP(ftp_address)
        ftp.login()

        # Change directory to the specified path
        ftp.cwd(ftp_path) 

        # Get list of file entries
        file_listing = ftp.nlst()

        ftp.quit()

        # Filter for files with the specified extension
        gz_files = [entry for entry in file_listing if entry.endswith(extension)]
        gz_files.sort(reverse=True)
        print(f"Found {len(gz_files)} files on {ftp_address}/{ftp_path}")

        return gz_files
    except Exception as e:
        print("Error getting file list: ", e)
        return []

def extractXMLFile(gz_filepath: str):
    """
    Extracts the XML file from the .gz file.
    Args:
        gz_filepath: Path to the .gz file.
    Returns:
        xml_filepath: Path to the extracted XML file.
    """
    try:
        # print("Downloaded .gz file path: ", gz_filepath)
        xml_filepath = gz_filepath.replace(".gz", "")
        with gzip.open(gz_filepath, 'rb') as f_in:
            with open(xml_filepath, 'wb') as f_out:
                shutil.copyfileobj(f_in, f_out)

        return xml_filepath
    except Exception as e:
        print("Error extracting XML file: ", e)
        return None

def extractMetadataFromXML(xml_filepath: str, dir: str):
    """
    Extracts article details from the XML file and stores it in a dictionary.
    Details extracted: PMID, PMCID, DOI, ISSN, journal title, article title, 
    last revised date, published date, abstract.
    Args: 
        xml_filepath: Path to the XML file.
    Returns:
        metadata: List of dictionaries containing metadata for each article.
    """
    # print("inside extractMetadataFromXML()")
    try:
        # create a directory to store abstracts
        os.makedirs(dir, exist_ok=True)

        tree = ET.parse(xml_filepath)
        root = tree.getroot()
        metadata = []


        with concurrent.futures.ProcessPoolExecutor() as executor:
            futures = []
            article_items = list(item for item in root.iter('PubmedArticle'))  # Convert generator to list
        
            for item in article_items:
                future = executor.submit(processArticleItem, item, dir)
                article_data = future.result()

                metadata.append(article_data)

                if len(metadata) == 100:
                    # print("collected 100 articles")
                    yield metadata
                    metadata = []   # reset metadata for next batch

        if metadata:
            yield metadata
        
        # print("Metadata extraction complete.")
    except Exception as e:
        print("Error extracting metadata: ", e)
        return []
    

def processArticleItem(item: ET.Element, directory: str):
    """
    Extracts article details from a single PubmedArticle XML element. This is used in the process pool executor.
    Args:
        item: PubmedArticle XML element.
    Returns:
        article_data: Dictionary containing metadata for the article.
    """
    try:
        article_data = {}

        medline_citation = item.find('MedlineCitation')
        article = medline_citation.find('Article')
        journal = article.find('Journal')
        issue = journal.find('JournalIssue')

        if medline_citation.find('PMID') is not None:
            article_data['pmid'] = medline_citation.find('PMID').text
            article_data['pmcid'] = None
            article_data['doi'] = None
        else:
            return article_data

        if journal.find('ISSN') is not None:
            article_data['issn'] = journal.find('ISSN').text
        else:
            article_data['issn'] = None

        if journal.find('Title') is not None:
            article_data['journal_title'] = journal.find('Title').text
        else:
            article_data['journal_title'] = None

        # some articles don't have an article title
        article_title = article.find('ArticleTitle')
        if article_title is not None and article_title.text is not None:
            article_data['article_title'] = article_title.text.replace('[', '').replace(']', '')
        else:
            article_data['article_title'] = None

        article_data['last_revised'] = f"{medline_citation.find('DateRevised/Year').text}-{medline_citation.find('DateRevised/Month').text}-{medline_citation.find('DateRevised/Day').text}"
            
        # some articles don't have all fields present for publication date
        if issue.find('PubDate/Year') is not None and issue.find('PubDate/Month') is not None and issue.find('PubDate/Day') is not None:   
            article_data['published'] = f"{issue.find('PubDate/Year').text}-{issue.find('PubDate/Month').text}-{issue.find('PubDate/Day').text}"
        elif issue.find('PubDate/Year') is not None and issue.find('PubDate/Month') is not None:
            article_data['published'] = f"{issue.find('PubDate/Year').text}-{issue.find('PubDate/Month').text}-01"
        elif issue.find('PubDate/Year') is not None:
            article_data['published'] = f"{issue.find('PubDate/Year').text}-01-01"
        else:
            article_data['published'] = None

        # extract and store abstract in a text file
        abstract = article.find('Abstract')
        abstract_filename = None
        if abstract is not None:
            abstract_text = ""
            for abstract_text_element in abstract.iter('AbstractText'):
                # if labels (objective, methods, etc.) are present, add them to the text (e.g. "OBJECTIVE: ")
                if abstract_text_element.attrib.get('Label') is not None:
                    abstract_text += abstract_text_element.attrib.get('Label') + ": "
                if abstract_text_element.text is not None:
                    abstract_text += abstract_text_element.text + "\n"
        
            # save abstract to a text file
            abstract_filename = directory + "/" + article_data['pmid'] + ".txt"
            with open(abstract_filename, 'w') as f:
                if article_data['journal_title']:
                    f.write("Journal title: " + article_data['journal_title'] + "\n\n")
                if article_data['article_title']:
                    f.write("Article title: " + article_data['article_title'] + "\n\n")
                f.write("Abstract: " + abstract_text)

        # some articles are listed, but not released yet. Adding fields for such articles to maintain uniformity.
        article_data['live'] = True
        article_data['release_date'] = None
        article_data['license'] = None
        article_data['pubmed_ftp_link'] = None
        article_data['filepath'] = abstract_filename

        return article_data
    except Exception as e:
        return {'error': str(e)}

# def getArticleIDs(metadata: list):
#     """
#     Uses the PubMed ID converter API to get PMCID and DOI for each article.
#     Queries the API in batches of 200 articles at a time.
#     Also updates the metadata with the release date and live status - some articles are yet to be released.
#     Args:
#         metadata: List of dictionaries containing metadata for each article.
#     Returns:
#         metadata: Updated metadata with PMCID, DOI, release date, and live status information.
#     """
#     print("In getArticleIDs()")
    
#     base_url = "https://www.ncbi.nlm.nih.gov/pmc/utils/idconv/v1.0/"
#     app_details = "?tool=ncsa_uiuc&email=caiincsa@gmail.com&format=json"

#     batch_size = 200    # maximum number of articles API can process in one request
            
#     for i in range(0, len(metadata), batch_size):
#         batch = metadata[i:i+batch_size]
#         ids = ",".join([article['pmid'] for article in batch])
#         response = requests.get(base_url + app_details + "&ids=" + ids)
#         data = response.json()        
#         records = data['records']
#         # PARALLELIZE THIS FOR LOOP - UPDATES ADDITIONAL FIELDS FOR ALL ARTICLES AT ONCE
#         with Manager() as manager:
#             shared_metadata = manager.list(batch)
#             with concurrent.futures.ProcessPoolExecutor() as executor:
#                 futures = {executor.submit(updateArticleMetadata, shared_metadata, record): record for record in records}
#                 concurrent.futures.wait(futures)
#             for future in concurrent.futures.as_completed(futures):
#                 record = futures[future]
#                 try:
#                     future.result()
#                 except Exception as exc:
#                     print('%r generated an exception: %s' % (record, exc))
            
#             print("Updated metadata: ", list(shared_metadata))
       
#     print("Length of metadata after ID conversion: ", len(metadata))
                
#     return metadata
    

# def updateArticleMetadata(shared_metadata, record):
#     """
#     Updates metadata with PMCID, DOI, release date, and live status information for given article.
#     Used withing getArticleIDs() function.
#     """
    
#     if 'errmsg' in record:
#         print("Error: ", record['errmsg'])
#         for article in shared_metadata:
#             if article['pmid'] == record['pmid']:
#                 article['live'] = False
#                 break
#     else:
#         # find article with matching pmid and update pmcid, doi, live, and release date fields
#         print("record: ", record)
#         for article in shared_metadata:
#             if article['pmid'] == record['pmid']:
#                 article['pmcid'] = record['pmcid']
#                 article['doi'] = record['doi']
#                 article['live'] = False if 'live' in record and record['live'] == "false" else True
#                 article['release_date'] = record.get('release-date', article['release_date'])
#                 print("Updated metadata in ID converter: ", article)
#                 break

def getArticleIDs(metadata: list):
  """
  Uses the PubMed ID converter API to get PMCID and DOI for each article.
  Queries the API in batches of 200 articles at a time.
  Also updates the metadata with the release date and live status - some articles are yet to be released.
  Args:
      metadata: List of dictionaries containing metadata for each article.
  Returns:
      metadata: Updated metadata with PMCID, DOI, release date, and live status information.
  """
#   print("In getArticleIDs()")

  base_url = "https://www.ncbi.nlm.nih.gov/pmc/utils/idconv/v1.0/"
  app_details = "?tool=ncsa_uiuc&email=caiincsa@gmail.com&format=json"

  batch_size = 200  # maximum number of articles API can process in one request

  for i in range(0, len(metadata), batch_size):
    batch = metadata[i:i + batch_size]
    ids = ",".join([article['pmid'] for article in batch])
    try:
        response = requests.get(base_url + app_details + "&ids=" + ids)
        data = response.json()
        records = data['records']

        # PARALLELIZE THIS FOR LOOP - UPDATES ADDITIONAL FIELDS FOR ALL ARTICLES AT ONCE
        with Manager() as manager:
            shared_metadata = manager.dict()  # Use a shared dictionary
            with concurrent.futures.ProcessPoolExecutor() as executor:
                futures = {
                executor.submit(updateArticleMetadata, shared_metadata, record): record
                for record in records
                }
                concurrent.futures.wait(futures)
                for future in concurrent.futures.as_completed(futures):
                    record = futures[future]
                    try:
                        future.result()
                    except Exception as exc:
                        print('%r generated an exception: %s' % (record, exc))        

            # Update original metadata after loop
            for article in metadata:
                if article['pmid'] in shared_metadata:
                    # print("Shared metadata: ", shared_metadata[article['pmid']])
                    if 'errmsg' in shared_metadata[article['pmid']]:
                        article['live'] = False
                    else:
                        article['pmcid'] = shared_metadata[article['pmid']]['pmcid']
                        article['doi'] = shared_metadata[article['pmid']]['doi']
                        article['live'] = shared_metadata[article['pmid']]['live']
                        article['release_date'] = shared_metadata[article['pmid']]['release_date']
                    #print("Updated metadata: ", article)
    except Exception as e:
        print("Error: ", e)
  #print("Length of metadata after ID conversion: ", len(metadata))
  return metadata


def updateArticleMetadata(shared_metadata, record):
  """
  Updates metadata with PMCID, DOI, release date, and live status information for given article.
  Used within getArticleIDs() function.
  """

  if 'errmsg' in record:
    print("Error: ", record['errmsg'])
    shared_metadata[record['pmid']] = {
        **record,  # Create a copy with record data
        'live': False
    }
  else:
    # Update shared dictionary with pmid as key and updated article data as value
    shared_metadata[record['pmid']] = {
        **record,  # Create a copy with record data
        'pmcid': record['pmcid'],
        'doi': record['doi'],
        'live': False if 'live' in record and record['live'] == "false" else True,
        'release_date': record['release-date'] if 'release-date' in record else None,
    }
    #print("Updated metadata in ID converter: ", shared_metadata[record['pmid']])



# def downloadArticles(metadata: list):
#     """
#     Downloads articles from PMC and stores them in local directory.
#     Args:
#         metadata: List of dictionaries containing metadata for each article.
#     Returns:
#         metadata: Updated metadata with license, FTP link, and downloaded filepath information.
#     """
#     print("In downloadArticles()")
#     try:
#         base_url = "https://www.ncbi.nlm.nih.gov/pmc/utils/oa/oa.fcgi?"
#         print("Downloading articles...")

#         # connect to FTP server anonymously
#         ftp = ftplib.FTP("ftp.ncbi.nlm.nih.gov")
#         ftp.login()
        
#         for article in metadata:
#             if article['live'] is False or article['pmcid'] is None:
#                 continue

#             # else proceed with download
#             if article['pmcid']:
#                 # query URL for article download
#                 final_url = base_url + "id=" + article['pmcid'] 
#                 print("Download URL: ", final_url)

#                 xml_response = requests.get(final_url)
#                 # get license and FTP link
#                 extracted_data = extractArticleData(xml_response.text) 
#                 print("\nExtracted license and link data: ", extracted_data)

#                 # if no data extracted (reason: article not released/open-access), skip to next article
#                 if not extracted_data:
#                     article['live'] = False
#                     continue
                
#                 # update metadata with license and ftp link information
#                 article['license'] = extracted_data[0]['license']
#                 article['pubmed_ftp_link'] = extracted_data[0]['href'] if 'href' in extracted_data[0] else None
                        
#                 # download the article
#                 ftp_url = urlparse(extracted_data[0]['href'])
#                 ftp_path = ftp_url.path[1:]
#                 print("FTP path: ", ftp_path)

#                 # Set a timeout of 15 minutes - some files take > 1 hour to download and everything hangs
#                 # timeout = threading.Timer(15 * 60, lambda: print("Download timeout reached."))
#                 # timeout.start()
                        
#                 filename = ftp_path.split("/")[-1]
#                 local_file = os.path.join("pubmed_abstracts", filename)

#                 try:
#                     with concurrent.futures.ThreadPoolExecutor() as executor:
#                         future = executor.submit(ftp.retrbinary, 'RETR ' + ftp_path, open(local_file, 'wb').write)
#                         future.result(timeout=15*60)  # Set a timeout of 15 minutes
#                         print("Downloaded PDF file: ", local_file)
#                         article['filepath'] = local_file

#                         # if file is .tar.gz, extract the PDF and delete the tar.gz file
#                         if filename.endswith(".tar.gz"):
#                             extracted_pdf_paths = extractPDF(local_file)
#                             print("Extracted PDFs from .tar.gz file: ", extracted_pdf_paths)
#                             article['filepath'] = ",".join(extracted_pdf_paths)
#                             os.remove(local_file)
#                 except concurrent.futures.TimeoutError:
#                     print("Download timeout reached.")
#                     continue  # Skip the download and continue with the rest of the code
                        
#                 print("\nUpdated metadata after download: ", article) 
        
#         ftp.quit()
#         return metadata   
#     except Exception as e:
#         print("Error downloading articles: ", e)
#         return metadata   

def downloadArticles(metadata: list, dir: str):
    """
    Downloads articles from PMC and stores them in local directory.
    Args:
        metadata: List of dictionaries containing metadata for each article.
    Returns:
      metadata: Updated metadata with license, FTP link, and downloaded filepath information.
    """
    # print("In downloadArticles()")
    try:
        base_url = "https://www.ncbi.nlm.nih.gov/pmc/utils/oa/oa.fcgi?"

        updated_articles = {}
        
        # Use ThreadPoolExecutor to run download_article for each article in parallel
        download_article_partial = partial(download_article, api_url=base_url, dir=dir)
        with concurrent.futures.ProcessPoolExecutor() as executor:
            futures = [executor.submit(download_article_partial, article) for article in metadata]
            for future in concurrent.futures.as_completed(futures):
                try:
                    # print("Starting new download...")
                    updated_article = future.result(timeout=15*60)  # Check result without blocking
                    if updated_article:
                        updated_articles[updated_article['pmid']] = updated_article
                    # print("Updated article: ", updated_article)
                except Exception as e:
                    print("Error downloading article:", e)

        # Update original metadata with updated articles
        for article in metadata:
            if article['pmid'] in updated_articles:
                article.update(updated_articles[article['pmid']])
                
        # print("Updated metadata after download: ", metadata)
        
        return metadata

    except Exception as e:
        print("Error downloading articles: ", e)
        return metadata

def download_article(article, api_url, dir):
    """
    Downloads the article from given FTP link and updates metadata with license, FTP link, and downloaded filepath information.
    This function is used within downloadArticles() function.
    Args:
        article: Dictionary containing metadata for the article.
        api_url: URL for the article download API.
        ftp: FTP connection object.
    Returns:
        article: Updated metadata for the article.
    """

    # print("Downloading articles...")
    if not article['live'] or article['pmcid'] is None:
        return

    # Proceed with download
    # Connect to FTP server anonymously
    ftp = ftplib.FTP("ftp.ncbi.nlm.nih.gov", timeout=15*60)
    ftp.login()

    if article['pmcid']:
        final_url = api_url + "id=" + article['pmcid']
        # print("\nDownload URL: ", final_url)

        xml_response = requests.get(final_url)
        extracted_data = extractArticleData(xml_response.text)
        # print("Extracted license and link data: ", extracted_data)

        if not extracted_data:
            article['live'] = False
            return

        article['license'] = extracted_data[0]['license']
        article['pubmed_ftp_link'] = extracted_data[0]['href'] if 'href' in extracted_data[0] else None

        ftp_url = urlparse(extracted_data[0]['href'])
        ftp_path = ftp_url.path[1:]
        # print("FTP path: ", ftp_path)

        filename = ftp_path.split("/")[-1]
        local_file = os.path.join(dir, filename)
        
        try:
            with open(local_file, 'wb') as f:
                ftp.retrbinary('RETR ' + ftp_path, f.write)  # Download directly to file

            # print("Downloaded FTP file: ", local_file)
            article['filepath'] = local_file

            if filename.endswith(".tar.gz"):
<<<<<<< HEAD
                extracted_pdf_paths = extractPDF(local_file, dir)
                print("Extracted PDFs from .tar.gz file: ", extracted_pdf_paths)
=======
                extracted_pdf_paths = extractPDF(local_file)
                # print("Extracted PDFs from .tar.gz file: ", extracted_pdf_paths)
>>>>>>> 880ae975
                article['filepath'] = ",".join(extracted_pdf_paths)
                os.remove(local_file)

        except concurrent.futures.TimeoutError:
            print("Download timeout reached.")

        ftp.quit()

        # print("\nUpdated metadata after download: ", article)
        return article
         

def extractPDF(tar_gz_filepath: str, dest_directory: str):
    """
    Extracts PDF files from the downloaded .tar.gz file. The zipped folder contains other supplementary
    materials like images, etc. which are not extracted.
    Args:
        tar_gz_filepath: Path to the .tar.gz file.
    Returns:
        extracted_paths: List of paths to the extracted PDF files.
    """
    try:
        # print("Extracting PDF from: ", tar_gz_filepath)
        extracted_paths = []
        with tarfile.open(tar_gz_filepath, "r:gz") as tar:
            for member in tar:
                if member.isreg() and member.name.endswith(".pdf"):
                    tar.extract(member, path=dest_directory)
                    print("Extracted: ", member.name)
                    extracted_paths.append(os.path.join(dest_directory, member.name))
                
        return extracted_paths
    except Exception as e:
        print("Error extracting PDF: ", e)
        return []
    
def extractArticleData(xml_string: str):
    """
    Extracts license information and article download link from the XML response.
    This function process XML response for single article.
    Args:
        xml_string: XML response from PMC download API.
    Returns:
        extracted_data: List of dictionaries containing license and download link for the article.
    """
    # print("In extractArticleData")
    try:
        root = ET.fromstring(xml_string)
        # if there is an errors (article not open-access), return empty list (skip article)
        if root.find(".//error") is not None:
            return []

        records = root.findall(".//record")
        extracted_data = []
        href = None
        
        for record in records:
            record_id = record.get("id")    # pmcid
            license = record.get("license")
            links = record.findall(".//link")

            for link in links:
                if link.get("format") == "pdf":
                    href = link.get("href")
                    break
            # if PDF link not found, use the available tgz link
            if not href:
                href = links[0].get("href")
            
            extracted_data.append({
                "record_id": record_id,
                "license": license,
                "href": href
            })
        
        return extracted_data
    except Exception as e:
        print("Error extracting article data: ", e)
        return []

def upload_file(client, bucket_name, file_path, object_name):
    """
    Uploads a single file to the Minio bucket.
    """
    try:
        client.fput_object(bucket_name, object_name, file_path)
        # print(f"Uploaded: {object_name}")
    except Exception as e:
        print(f"Error uploading {object_name}: {e}")

def uploadToStorage(filepath: str):
    """
    Uploads all files present under given filepath to Minio bucket in parallel.
    """
    # print("in uploadToStorage()")
    try:
        bucket_name = "pubmed"

        found = MINIO_CLIENT.bucket_exists(bucket_name)
        if not found:
            MINIO_CLIENT.make_bucket(bucket_name)
            print("Created bucket", bucket_name)
        # else:
        #     print("Bucket", bucket_name, "already exists")

        # Get all files to upload
        files = []
        for root, _, files_ in os.walk(filepath):
            for file in files_:
                file_path = os.path.join(root, file)
                object_name = file_path.split("/")[-1]
                files.append((MINIO_CLIENT, bucket_name, file_path, object_name))

        # Use concurrent.futures ThreadPoolExecutor with limited pool size
        with concurrent.futures.ThreadPoolExecutor(max_workers=10) as executor:
            # Submit files in batches of 10
            for i in range(0, len(files), 10):
                batch_files = files[i:i+10]
                futures = [executor.submit(upload_file, *args) for args in batch_files]
                for future in futures:
                    future.result()  # This will raise any exceptions from upload_file

        return "success"
    except Exception as e:
        print("Error uploading to storage: ", e)
        return "failure"
  
# def uploadToStorage(filepath: str):
#     """
#     Uploads all files present under given filepath to Minio bucket.
#     """
#     print("in uploadToStorage()")
#     try:
#         bucket_name = "pubmed"
        
#         found = MINIO_CLIENT.bucket_exists(bucket_name)
#         if not found:
#             MINIO_CLIENT.make_bucket(bucket_name)
#             print("Created bucket", bucket_name)
#         else:
#             print("Bucket", bucket_name, "already exists")

#         for root, dirs, files in os.walk(filepath):
#             # can parallelize this upload
#             for file in files:
#                 file_path = os.path.join(root, file)
#                 object_name = file_path.split("/")[-1]
#                 # insert local file into remote bucket
#                 MINIO_CLIENT.fput_object(bucket_name, object_name, file_path)
#                 print("Uploaded: ", object_name)
#         return "success"
#     except Exception as e:
#         print("Error uploading to storage: ", e)
#         return "failure"



        
                        



    
            




    
<|MERGE_RESOLUTION|>--- conflicted
+++ resolved
@@ -49,7 +49,6 @@
                 print("Error processing file: ", e)
 
     
-<<<<<<< HEAD
     return "success"
 
 def processPubmedXML(file:str, ftp_address:str, ftp_path:str):
@@ -70,11 +69,6 @@
         xml_filepath = extractXMLFile(gz_filepath)
         print("XML Extracted: ", xml_filepath)
         print("Time taken to extract XML file: ", round(time.time() - gz_file_download_time, 2), "seconds")
-=======
-    for file in file_list[22:23]:  
-        try:
-            print("Processing file: ", file)
->>>>>>> 880ae975
         
         xml_id = xml_filepath[7:-4].replace(".", "_")
         destination_dir = xml_id + "_papers"
@@ -91,7 +85,6 @@
             metadata_update_time = time.time()
             print("Time taken to get PMC ID and DOI for 100 articles: ", round(metadata_update_time - metadata_extract_start_time, 2), "seconds")
                 
-<<<<<<< HEAD
             # download the articles
             complete_metadata = downloadArticles(metadata_with_ids, destination_dir)
             print(complete_metadata)
@@ -106,23 +99,6 @@
                 df.to_csv(csv_filepath, mode='a', header=False, index=False)
             else:
                 df.to_csv(csv_filepath, index=False)
-=======
-                # download the articles
-                complete_metadata = downloadArticles(metadata_with_ids)
-                # print(complete_metadata)
-                print("Time taken to download articles for 100 articles: ", round(time.time() - metadata_update_time, 2), "seconds")
-
-                # store metadata in csv file
-                print("\n")
-                print("Total articles retrieved: ", len(complete_metadata))
-                df = pd.DataFrame(complete_metadata)
-                csv_filepath = "metadata.csv"
-
-                if os.path.isfile(csv_filepath):
-                    df.to_csv(csv_filepath, mode='a', header=False, index=False)
-                else:
-                    df.to_csv(csv_filepath, index=False)
->>>>>>> 880ae975
                 
             print("Time taken to extract metadata for 100 articles: ", round(time.time() - metadata_extract_start_time, 2), "seconds")
 
@@ -148,7 +124,6 @@
         response = SUPBASE_CLIENT.table("publications").upsert(complete_metadata).execute() # type: ignore
         print("Uploaded metadata to SQL DB.")
             
-<<<<<<< HEAD
     except Exception as e:
         print("Error processing file: ", e)
     
@@ -158,18 +133,6 @@
     #os.remove(xml_filepath)
     print("Finished file: ", file)
 
-=======
-        except Exception as e:
-            print("Error processing file: ", e)
-
-        # delete files            
-        shutil.rmtree("pubmed_abstracts")
-        os.remove("metadata.csv")
-        #os.remove(xml_filepath)
-        print("Finished file: ", file)
-            
-    return "success"
->>>>>>> 880ae975
 
 def downloadXML(ftp_address: str, ftp_path: str, file: str, local_dir: str):
     """
@@ -705,13 +668,8 @@
             article['filepath'] = local_file
 
             if filename.endswith(".tar.gz"):
-<<<<<<< HEAD
                 extracted_pdf_paths = extractPDF(local_file, dir)
                 print("Extracted PDFs from .tar.gz file: ", extracted_pdf_paths)
-=======
-                extracted_pdf_paths = extractPDF(local_file)
-                # print("Extracted PDFs from .tar.gz file: ", extracted_pdf_paths)
->>>>>>> 880ae975
                 article['filepath'] = ",".join(extracted_pdf_paths)
                 os.remove(local_file)
 
