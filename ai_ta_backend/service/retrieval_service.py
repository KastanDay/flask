import asyncio
import inspect
import os
import time
import traceback
from collections import defaultdict
from typing import Dict, List, Union

import openai
import pytz
from dateutil import parser
from injector import inject
from langchain.chat_models import AzureChatOpenAI
from langchain.embeddings.openai import OpenAIEmbeddings
from langchain.schema import Document

from ai_ta_backend.database.aws import AWSStorage
from ai_ta_backend.database.sql import SQLDatabase
from ai_ta_backend.database.vector import VectorDatabase
from ai_ta_backend.executors.thread_pool_executor import ThreadPoolExecutorAdapter
# from ai_ta_backend.service.nomic_service import NomicService
from ai_ta_backend.service.posthog_service import PosthogService
from ai_ta_backend.service.sentry_service import SentryService


class RetrievalService:
  """
    Contains all methods for business logic of the retrieval service.
  """

  @inject
  def __init__(self, vdb: VectorDatabase, sqlDb: SQLDatabase, aws: AWSStorage, posthog: PosthogService,
<<<<<<< HEAD
               sentry: SentryService, thread_pool_executor: ThreadPoolExecutorAdapter):
=======
               sentry: SentryService, thread_pool_executor: ThreadPoolExecutorAdapter): # nomicService: NomicService,
>>>>>>> e25924d4
    self.vdb = vdb
    self.sqlDb = sqlDb
    self.aws = aws
    self.sentry = sentry
    self.posthog = posthog
<<<<<<< HEAD
    #self.nomicService = nomicService
=======
    # self.nomicService = nomicService
>>>>>>> e25924d4
    self.thread_pool_executor = thread_pool_executor
    openai.api_key = os.environ["VLADS_OPENAI_KEY"]

    self.embeddings = OpenAIEmbeddings(
        model='text-embedding-ada-002',
        openai_api_key=os.environ["VLADS_OPENAI_KEY"],
        # openai_api_key=os.environ["AZURE_OPENAI_KEY"],
        # openai_api_base=os.environ["AZURE_OPENAI_ENDPOINT"],
        # openai_api_type=os.environ['OPENAI_API_TYPE'],
        # openai_api_version=os.environ["OPENAI_API_VERSION"],
    )

    # self.llm = AzureChatOpenAI(
    #     temperature=0,
    #     deployment_name=os.environ["AZURE_OPENAI_ENGINE"],
    #     openai_api_base=os.environ["AZURE_OPENAI_ENDPOINT"],
    #     openai_api_key=os.environ["AZURE_OPENAI_KEY"],
    #     openai_api_version=os.environ["OPENAI_API_VERSION"],
    #     openai_api_type=os.environ['OPENAI_API_TYPE'],
    # )

  async def getTopContexts(
      self,
      search_query: str,
      course_name: str,
      token_limit: int = 4_000,  # Deprecated
      doc_groups: List[str] | None = None) -> Union[List[Dict], str]:
    """Here's a summary of the work.

        /GET arguments
        course name (optional) str: A json response with TBD fields.

        Returns
        JSON: A json response with TBD fields. See main.py:getTopContexts docs.
        or
        String: An error message with traceback.
        """
    if doc_groups is None:
      doc_groups = []
    try:
      start_time_overall = time.monotonic()
      # Improvement of performance by parallelizing independent operations:

      # Old:
      # time to fetch disabledDocGroups: 0.2 seconds
      # time to fetch publicDocGroups: 0.2 seconds
      # time to embed query: 0.4 seconds
      # Total time: 0.8 seconds
      # time to vector search: 0.48 seconds
      # Total time: 1.5 seconds

      # New:
      # time to fetch disabledDocGroups: 0.2 seconds
      # time to fetch publicDocGroups: 0.2 seconds
      # time to embed query: 0.4 seconds
      # Total time: 0.5 seconds
      # time to vector search: 0.48 seconds
      # Total time: 0.9 seconds

      # Create tasks for parallel execution
      with self.thread_pool_executor as executor:
        loop = asyncio.get_event_loop()
        tasks = [
            loop.run_in_executor(executor, self.sqlDb.getDisabledDocGroups, course_name),
            loop.run_in_executor(executor, self.sqlDb.getPublicDocGroups, course_name),
            loop.run_in_executor(executor, self._embed_query_and_measure_latency, search_query)
        ]

      disabled_doc_groups_response, public_doc_groups_response, user_query_embedding = await asyncio.gather(*tasks)

      disabled_doc_groups = [doc_group['name'] for doc_group in disabled_doc_groups_response.data]
      public_doc_groups = [doc_group['doc_groups'] for doc_group in public_doc_groups_response.data]

      time_for_parallel_operations = time.monotonic() - start_time_overall
      start_time_vector_search = time.monotonic()

      # Perform vector search
      found_docs: list[Document] = self.vector_search(search_query=search_query,
                                                      course_name=course_name,
                                                      doc_groups=doc_groups,
                                                      user_query_embedding=user_query_embedding,
                                                      disabled_doc_groups=disabled_doc_groups,
                                                      public_doc_groups=public_doc_groups)

      time_to_retrieve_docs = time.monotonic() - start_time_vector_search

      valid_docs = []
      for doc in found_docs:
        valid_docs.append(doc)

      print(f"Course: {course_name} ||| search_query: {search_query}\n"
            f"⏰ Runtime of getTopContexts: {(time.monotonic() - start_time_overall):.2f} seconds\n"
            f"Runtime for parallel operations: {time_for_parallel_operations:.2f} seconds, "
            f"Runtime to complete vector_search: {time_to_retrieve_docs:.2f} seconds")
      if len(valid_docs) == 0:
        return []

      self.posthog.capture(
          event_name="getTopContexts_success_DI",
          properties={
              "user_query": search_query,
              "course_name": course_name,
              "token_limit": token_limit,
              # "total_tokens_used": token_counter,
              "total_contexts_used": len(valid_docs),
              "total_unique_docs_retrieved": len(found_docs),
              "getTopContext_total_latency_sec": time.monotonic() - start_time_overall,
          },
      )

      return self.format_for_json(valid_docs)
    except Exception as e:
      # return full traceback to front end
      # err: str = f"ERROR: In /getTopContexts. Course: {course_name} ||| search_query: {search_query}\nTraceback: {traceback.extract_tb(e.__traceback__)}❌❌ Error in {inspect.currentframe().f_code.co_name}:\n{e}"  # type: ignore
      err: str = f"ERROR: In /getTopContexts. Course: {course_name} ||| search_query: {search_query}\nTraceback: {traceback.print_exc} \n{e}"  # type: ignore
      traceback.print_exc()
      print(err)
      self.sentry.capture_exception(e)
      return err

  def getAll(
      self,
      course_name: str,
  ):
    """Get all course materials based on course name.
    Args:
        course_name (as uploaded on supabase)
    Returns:
        list of dictionaries with distinct s3 path, readable_filename and course_name, url, base_url.
    """

    response = self.sqlDb.getAllMaterialsForCourse(course_name)

    data = response.data
    unique_combinations = set()
    distinct_dicts = []

    for item in data:
      combination = (item['s3_path'], item['readable_filename'], item['course_name'], item['url'], item['base_url'])
      if combination not in unique_combinations:
        unique_combinations.add(combination)
        distinct_dicts.append(item)

    return distinct_dicts

  def delete_data(self, course_name: str, s3_path: str, source_url: str):
    """Delete file from S3, Qdrant, and Supabase."""
    print(f"Deleting data for course {course_name}")
    # add delete from doc map logic here
    try:
      # Delete file from S3
      bucket_name = os.environ['S3_BUCKET_NAME']
      if bucket_name is None:
        raise ValueError("S3_BUCKET_NAME environment variable is not set")

      identifier_key, identifier_value = ("s3_path", s3_path) if s3_path else ("url", source_url)
      print(f"Deleting {identifier_value} from S3, Qdrant, and Supabase using {identifier_key}")

      # Delete from S3
      if identifier_key == "s3_path":
        self.delete_from_s3(bucket_name, s3_path)

      # Delete from Qdrant
      self.delete_from_qdrant(identifier_key, identifier_value)

      # Delete from Nomic and Supabase
      self.delete_from_nomic_and_supabase(course_name, identifier_key, identifier_value)

      return "Success"
    except Exception as e:
      err: str = f"ERROR IN delete_data: Traceback: {traceback.extract_tb(e.__traceback__)}❌❌ Error in {inspect.currentframe().f_code.co_name}:{e}"  # type: ignore
      print(err)
      self.sentry.capture_exception(e)
      return err

  def delete_from_s3(self, bucket_name: str, s3_path: str):
    try:
      print("Deleting from S3")
      response = self.aws.delete_file(bucket_name, s3_path)
      print(f"AWS response: {response}")
    except Exception as e:
      print("Error in deleting file from s3:", e)
      self.sentry.capture_exception(e)

  def delete_from_qdrant(self, identifier_key: str, identifier_value: str):
    try:
      print("Deleting from Qdrant")
      response = self.vdb.delete_data(os.environ['QDRANT_COLLECTION_NAME'], identifier_key, identifier_value)
      print(f"Qdrant response: {response}")
    except Exception as e:
      if "timed out" in str(e):
        # Timed out is fine. Still deletes.
        pass
      else:
        print("Error in deleting file from Qdrant:", e)
        self.sentry.capture_exception(e)

  def getTopContextsWithMQR(self,
                            search_query: str,
                            course_name: str,
                            token_limit: int = 4_000) -> Union[List[Dict], str]:
    """
    New info-retrieval pipeline that uses multi-query retrieval + filtering + reciprocal rank fusion + context padding.
    1. Generate multiple queries based on the input search query.
    2. Retrieve relevant docs for each query.
    3. Filter the relevant docs based on the user query and pass them to the rank fusion step.
    4. [CANCELED BEC POINTLESS] Rank the docs based on the relevance score.
    5. Parent-doc-retrieval: Pad just the top 5 docs with expanded context from the original document.
    """
    raise NotImplementedError("Method deprecated for performance reasons. Hope to bring back soon.")

    # try:
    #   top_n_per_query = 40  # HARD CODE TO ENSURE WE HIT THE MAX TOKENS
    #   start_time_overall = time.monotonic()
    #   mq_start_time = time.monotonic()

    #   # 1. GENERATE MULTIPLE QUERIES
    #   generate_queries = (
    #       MULTI_QUERY_PROMPT | self.llm | StrOutputParser() | (lambda x: x.split("\n")) |
    #       (lambda x: list(filter(None, x)))  # filter out non-empty strings
    #   )

    #   generated_queries = generate_queries.invoke({"original_query": search_query})
    #   print("generated_queries", generated_queries)

    #   # 2. VECTOR SEARCH FOR EACH QUERY
    #   batch_found_docs_nested: list[list[Document]] = self.batch_vector_search(search_queries=generated_queries,
    #                                                                            course_name=course_name,
    #                                                                            top_n=top_n_per_query)

    #   # 3. RANK REMAINING DOCUMENTS -- good for parent doc padding of top 5 at the end.
    #   found_docs = self.reciprocal_rank_fusion(batch_found_docs_nested)
    #   found_docs = [doc for doc, score in found_docs]
    #   print(f"Num docs after re-ranking: {len(found_docs)}")
    #   if len(found_docs) == 0:
    #     return []
    #   print(f"⏰ Total multi-query processing runtime: {(time.monotonic() - mq_start_time):.2f} seconds")

    #   # 4. FILTER DOCS
    #   filtered_docs = filter_top_contexts(contexts=found_docs, user_query=search_query, timeout=30, max_concurrency=180)
    #   if len(filtered_docs) == 0:
    #     return []

    #   # 5. TOP DOC CONTEXT PADDING // parent document retriever
    #   final_docs = context_parent_doc_padding(filtered_docs, search_query, course_name)
    #   print(f"Number of final docs after context padding: {len(final_docs)}")

    #   pre_prompt = "Please answer the following question. Use the context below, called your documents, only if it's helpful and don't use parts that are very irrelevant. It's good to quote from your documents directly, when you do always use Markdown footnotes for citations. Use react-markdown superscript to number the sources at the end of sentences (1, 2, 3...) and use react-markdown Footnotes to list the full document names for each number. Use ReactMarkdown aka 'react-markdown' formatting for super script citations, use semi-formal style. Feel free to say you don't know. \nHere's a few passages of the high quality documents:\n"
    #   token_counter, _ = count_tokens_and_cost(pre_prompt + '\n\nNow please respond to my query: ' +
    #                                            search_query)  # type: ignore

    #   valid_docs = []
    #   num_tokens = 0
    #   for doc in final_docs:
    #     doc_string = f"Document: {doc['readable_filename']}{', page: ' + str(doc['pagenumber']) if doc['pagenumber'] else ''}\n{str(doc['text'])}\n"
    #     num_tokens, prompt_cost = count_tokens_and_cost(doc_string)  # type: ignore

    #     print(f"token_counter: {token_counter}, num_tokens: {num_tokens}, max_tokens: {token_limit}")
    #     if token_counter + num_tokens <= token_limit:
    #       token_counter += num_tokens
    #       valid_docs.append(doc)
    #     else:
    #       # filled our token size, time to return
    #       break

    #   print(f"Total tokens used: {token_counter} Used {len(valid_docs)} of total unique docs {len(found_docs)}.")
    #   print(f"Course: {course_name} ||| search_query: {search_query}")
    #   print(f"⏰ ^^ Runtime of getTopContextsWithMQR: {(time.monotonic() - start_time_overall):.2f} seconds")

    #   if len(valid_docs) == 0:
    #     return []

    #   self.posthog.capture('distinct_id_of_the_user',
    #                        event='filter_top_contexts_succeeded',
    #                        properties={
    #                            'user_query': search_query,
    #                            'course_name': course_name,
    #                            'token_limit': token_limit,
    #                            'total_tokens_used': token_counter,
    #                            'total_contexts_used': len(valid_docs),
    #                            'total_unique_docs_retrieved': len(found_docs),
    #                        })

    #   return self.format_for_json_mqr(valid_docs)
    # except Exception as e:
    #   # return full traceback to front end
    #   err: str = f"ERROR: In /getTopContextsWithMQR. Course: {course_name} ||| search_query: {search_query}\nTraceback: {traceback.format_exc()}❌❌ Error in {inspect.currentframe().f_code.co_name}:\n{e}"  # type: ignore
    #   print(err)
    #   sentry_sdk.capture_exception(e)
    #   return err

  def format_for_json_mqr(self, found_docs) -> List[Dict]:
    """
    Same as format_for_json, but for the new MQR pipeline.
    """
    for found_doc in found_docs:
      if "pagenumber" not in found_doc.keys():
        print("found no pagenumber")
        found_doc['pagenumber'] = found_doc['pagenumber_or_timestamp']

    contexts = [
        {
            'text': doc['text'],
            'readable_filename': doc['readable_filename'],
            'course_name ': doc['course_name'],
            's3_path': doc['s3_path'],
            'pagenumber': doc['pagenumber'],
            'url': doc['url'],  # wouldn't this error out?
            'base_url': doc['base_url'],
        } for doc in found_docs
    ]

    return contexts

  def delete_from_nomic_and_supabase(self, course_name: str, identifier_key: str, identifier_value: str):
    # try:
    #   print(f"Nomic delete. Course: {course_name} using {identifier_key}: {identifier_value}")
    #   response = self.sqlDb.getMaterialsForCourseAndKeyAndValue(course_name, identifier_key, identifier_value)
    #   if not response.data:
    #     raise Exception(f"No materials found for {course_name} using {identifier_key}: {identifier_value}")
    #   data = response.data[0]  # single record fetched
    #   nomic_ids_to_delete = [str(data['id']) + "_" + str(i) for i in range(1, len(data['contexts']) + 1)]

    # delete from Nomic
    # response = self.sqlDb.getProjectsMapForCourse(course_name)
    # if not response.data:
    #   raise Exception(f"No document map found for this course: {course_name}")
    # project_id = response.data[0]['doc_map_id']
    # self.nomicService.delete_from_document_map(project_id, nomic_ids_to_delete)
    # except Exception as e:
    #   print(f"Nomic Error in deleting. {identifier_key}: {identifier_value}", e)
    #   self.sentry.capture_exception(e)

    try:
      print(f"Supabase Delete. course: {course_name} using {identifier_key}: {identifier_value}")
      response = self.sqlDb.deleteMaterialsForCourseAndKeyAndValue(course_name, identifier_key, identifier_value)
    except Exception as e:
      print(f"Supabase Error in delete. {identifier_key}: {identifier_value}", e)
      self.sentry.capture_exception(e)

  def vector_search(self, search_query, course_name, doc_groups: List[str], user_query_embedding, disabled_doc_groups,
                    public_doc_groups):
    """
    Search the vector database for a given query, course name, and document groups.
    """
    if doc_groups is None:
      doc_groups = []

    if disabled_doc_groups is None:
      disabled_doc_groups = []

    if public_doc_groups is None:
      public_doc_groups = []

    # Max number of search results to return
    top_n = 60

    # Capture the search invoked event to PostHog
    self._capture_search_invoked_event(search_query, course_name, doc_groups)

    # Perform the vector search
    start_time_vector_search = time.monotonic()
    search_results = self._perform_vector_search(search_query, course_name, doc_groups, user_query_embedding, top_n,
                                                 disabled_doc_groups, public_doc_groups)
    time_for_vector_search = time.monotonic() - start_time_vector_search

    # Process the search results by extracting the page content and metadata
    start_time_process_search_results = time.monotonic()
    found_docs = self._process_search_results(search_results, course_name)
    time_for_process_search_results = time.monotonic() - start_time_process_search_results

    # Capture the search succeeded event to PostHog with the vector scores
    start_time_capture_search_succeeded_event = time.monotonic()
    self._capture_search_succeeded_event(search_query, course_name, search_results)
    time_for_capture_search_succeeded_event = time.monotonic() - start_time_capture_search_succeeded_event

    print(f"Runtime for embedding query: {self.openai_embedding_latency:.2f} seconds\n"
          f"Runtime for vector search: {time_for_vector_search:.2f} seconds\n"
          f"Runtime for process search results: {time_for_process_search_results:.2f} seconds\n"
          f"Runtime for capture search succeeded event: {time_for_capture_search_succeeded_event:.2f} seconds")
    return found_docs

  def _perform_vector_search(self, search_query, course_name, doc_groups, user_query_embedding, top_n,
                             disabled_doc_groups, public_doc_groups):
    qdrant_start_time = time.monotonic()
    search_results = self.vdb.vector_search(search_query, course_name, doc_groups, user_query_embedding, top_n,
                                            disabled_doc_groups, public_doc_groups)
    self.qdrant_latency_sec = time.monotonic() - qdrant_start_time
    return search_results

  def _embed_query_and_measure_latency(self, search_query):
    openai_start_time = time.monotonic()
    user_query_embedding = self.embeddings.embed_query(search_query)
    self.openai_embedding_latency = time.monotonic() - openai_start_time
    return user_query_embedding

  def _capture_search_invoked_event(self, search_query, course_name, doc_groups):
    self.posthog.capture(
        event_name="vector_search_invoked",
        properties={
            "user_query": search_query,
            "course_name": course_name,
            "doc_groups": doc_groups,
        },
    )

  def _process_search_results(self, search_results, course_name):
    found_docs: list[Document] = []
    for d in search_results:
      try:
        metadata = d.payload
        # print(f"Metadata: {metadata}")
        page_content = metadata["page_content"]
        del metadata["page_content"]
        if "pagenumber" not in metadata.keys() and "pagenumber_or_timestamp" in metadata.keys():
          metadata["pagenumber"] = metadata["pagenumber_or_timestamp"]

        found_docs.append(Document(page_content=page_content, metadata=metadata))
      except Exception as e:
        print(f"Error in vector_search(), for course: `{course_name}`. Error: {e}")
        self.sentry.capture_exception(e)
    return found_docs

  def _capture_search_succeeded_event(self, search_query, course_name, search_results):
    vector_score_calc_latency_sec = time.monotonic()
    # Removed because it takes 0.15 seconds to _calculate_vector_scores... not worth it rn.
    # max_vector_score, min_vector_score, avg_vector_score = self._calculate_vector_scores(search_results)
    self.posthog.capture(
        event_name="vector_search_succeeded",
        properties={
            "user_query": search_query,
            "course_name": course_name,
            "qdrant_latency_sec": self.qdrant_latency_sec,
            "openai_embedding_latency_sec": self.openai_embedding_latency,
            # "max_vector_score": max_vector_score,
            # "min_vector_score": min_vector_score,
            # "avg_vector_score": avg_vector_score,
            "vector_score_calculation_latency_sec": time.monotonic() - vector_score_calc_latency_sec,
        },
    )

  def _calculate_vector_scores(self, search_results):
    max_vector_score = 0
    min_vector_score = 0
    total_vector_score = 0
    for result in search_results:
      max_vector_score = max(max_vector_score, result.score)
      min_vector_score = min(min_vector_score, result.score)
      total_vector_score += result.score
    avg_vector_score = total_vector_score / len(search_results) if search_results else 0
    return max_vector_score, min_vector_score, avg_vector_score

  def format_for_json(self, found_docs: List[Document]) -> List[Dict]:
    """Formatting only.
        {'course_name': course_name, 'contexts': [{'source_name': 'Lumetta_notes', 'source_location': 'pg. 19', 'text': 'In FSM, we do this...'}, {'source_name': 'Lumetta_notes', 'source_location': 'pg. 20', 'text': 'In Assembly language, the code does that...'},]}

        Args:
            found_docs (List[Document]): _description_

        Raises:
            Exception: _description_

        Returns:
            List[Dict]: _description_
        """
    for found_doc in found_docs:
      if "pagenumber" not in found_doc.metadata.keys():
        print("found no pagenumber")
        found_doc.metadata["pagenumber"] = found_doc.metadata["pagenumber_or_timestamp"]

    contexts = [
        {
            "text": doc.page_content,
            "readable_filename": doc.metadata["readable_filename"],
            "course_name ": doc.metadata["course_name"],
            "s3_path": doc.metadata["s3_path"],
            "pagenumber": doc.metadata["pagenumber"],  # this because vector db schema is older...
            # OPTIONAL PARAMS...
            "url": doc.metadata.get("url"),  # wouldn't this error out?
            "base_url": doc.metadata.get("base_url"),
            "doc_groups": doc.metadata.get("doc_groups"),
        } for doc in found_docs
    ]

    return contexts

  def getConversationStats(self, course_name: str):
    """
    Fetches conversation data from the database and groups them by day, hour, and weekday.
    """
    try:
        conversations, total_count = self.sqlDb.getConversationsCreatedAtByCourse(course_name)

        # Initialize with empty data (all zeros)
        response_data = {
            'per_day': {},
            'per_hour': {str(hour): 0 for hour in range(24)},  # Convert hour to string for consistency
            'per_weekday': {day: 0 for day in ['Monday', 'Tuesday', 'Wednesday', 'Thursday', 'Friday', 'Saturday', 'Sunday']},
            'heatmap': {day: {str(hour): 0 for hour in range(24)} for day in ['Monday', 'Tuesday', 'Wednesday', 'Thursday', 'Friday', 'Saturday', 'Sunday']},
            'total_count': 0
        }

        if not conversations:
            return response_data

        central_tz = pytz.timezone('America/Chicago')
        grouped_data = {
            'per_day': defaultdict(int),
            'per_hour': defaultdict(int),
            'per_weekday': defaultdict(int),
            'heatmap': defaultdict(lambda: defaultdict(int)),
        }

        for record in conversations:
            try:
                created_at = record['created_at']
                parsed_date = parser.parse(created_at).astimezone(central_tz)

                day = parsed_date.date()
                hour = parsed_date.hour
                day_of_week = parsed_date.strftime('%A')

                grouped_data['per_day'][str(day)] += 1
                grouped_data['per_hour'][str(hour)] += 1  # Convert hour to string
                grouped_data['per_weekday'][day_of_week] += 1
                grouped_data['heatmap'][day_of_week][str(hour)] += 1  # Convert hour to string
            except Exception as e:
                print(f"Error processing record: {str(e)}")
                continue

        return {
            'per_day': dict(grouped_data['per_day']),
            'per_hour': {str(k): v for k, v in grouped_data['per_hour'].items()},
            'per_weekday': dict(grouped_data['per_weekday']),
            'heatmap': {day: {str(h): count for h, count in hours.items()} 
                       for day, hours in grouped_data['heatmap'].items()},
            'total_count': total_count
        }

    except Exception as e:
        print(f"Error in getConversationStats for course {course_name}: {str(e)}")
        self.sentry.capture_exception(e)
        # Return empty data structure on error
        return {
            'per_day': {},
            'per_hour': {str(hour): 0 for hour in range(24)},
            'per_weekday': {day: 0 for day in ['Monday', 'Tuesday', 'Wednesday', 'Thursday', 'Friday', 'Saturday', 'Sunday']},
            'heatmap': {day: {str(hour): 0 for hour in range(24)} 
                       for day in ['Monday', 'Tuesday', 'Wednesday', 'Thursday', 'Friday', 'Saturday', 'Sunday']},
            'total_count': 0
        }

  def getProjectStats(self, project_name: str) -> Dict[str, int]:
    """
    Get statistics for a project.
    
    Args:
        project_name (str)

    Returns:
        Dict[str, int]: Dictionary containing:
            - total_conversations: Total number of conversations
            - total_users: Number of unique users
            - total_messages: Total number of messages
    """
    return self.sqlDb.getProjectStats(project_name)
  <|MERGE_RESOLUTION|>--- conflicted
+++ resolved
@@ -30,21 +30,12 @@
 
   @inject
   def __init__(self, vdb: VectorDatabase, sqlDb: SQLDatabase, aws: AWSStorage, posthog: PosthogService,
-<<<<<<< HEAD
                sentry: SentryService, thread_pool_executor: ThreadPoolExecutorAdapter):
-=======
-               sentry: SentryService, thread_pool_executor: ThreadPoolExecutorAdapter): # nomicService: NomicService,
->>>>>>> e25924d4
     self.vdb = vdb
     self.sqlDb = sqlDb
     self.aws = aws
     self.sentry = sentry
     self.posthog = posthog
-<<<<<<< HEAD
-    #self.nomicService = nomicService
-=======
-    # self.nomicService = nomicService
->>>>>>> e25924d4
     self.thread_pool_executor = thread_pool_executor
     openai.api_key = os.environ["VLADS_OPENAI_KEY"]
 
