--- conflicted
+++ resolved
@@ -38,10 +38,6 @@
 from ai_ta_backend.service.posthog_service import PosthogService
 from ai_ta_backend.service.retrieval_service import RetrievalService
 from ai_ta_backend.service.sentry_service import SentryService
-<<<<<<< HEAD
-=======
-# from ai_ta_backend.beam.nomic_logging import create_document_map
->>>>>>> d47e5878
 from ai_ta_backend.service.workflow_service import WorkflowService
 
 
@@ -55,10 +51,6 @@
 
 # load API keys from globally-availabe .env file
 load_dotenv(override=True)
-<<<<<<< HEAD
-
-=======
->>>>>>> d47e5878
 
 @app.route('/')
 def index() -> Response:
@@ -230,8 +222,6 @@
   return response
 
 
-<<<<<<< HEAD
-=======
 @app.route('/query_sql_agent', methods=['POST'])
 def query_sql_agent(service: POIAgentService):
     data = request.get_json()
@@ -250,9 +240,6 @@
         return jsonify({"error": str(e)}), 500
 
 
-
-
->>>>>>> d47e5878
 @app.route('/logToConversationMap', methods=['GET'])
 def logToConversationMap(service: NomicService, flaskExecutor: ExecutorInterface):
   course_name: str = request.args.get('course_name', default='', type=str)
@@ -523,33 +510,20 @@
 
   # Bind to the first available SQL database configuration
   for db_type, url in DB_URLS.items():
-<<<<<<< HEAD
     if url:
-      logging.info(f"Binding to {db_type} database with URL: {url}")
-      with app.app_context():
-        app.config['SQLALCHEMY_DATABASE_URI'] = url
-        db.init_app(app)
-        db.create_all()
-      binder.bind(SQLAlchemyDatabase, to=SQLAlchemyDatabase(db), scope=SingletonScope)
-      logging.info("Bound to SQL DB!")
-      sql_bound = True
-      break
-
-=======
-        if url:
-            logging.info(f"Binding to {db_type} database with URL: {url}")
-            with app.app_context():
-              app.config['SQLALCHEMY_DATABASE_URI'] = url
-              db.init_app(app)
-              db.create_all()
-            binder.bind(SQLAlchemyDatabase, to=SQLAlchemyDatabase(db), scope=SingletonScope)
-            sql_bound = True
-            break
+        logging.info(f"Binding to {db_type} database with URL: {url}")
+        with app.app_context():
+          app.config['SQLALCHEMY_DATABASE_URI'] = url
+          db.init_app(app)
+          db.create_all()
+        binder.bind(SQLAlchemyDatabase, to=SQLAlchemyDatabase(db), scope=SingletonScope)
+        sql_bound = True
+        break
+      
   if os.getenv("POI_SQL_DB_NAME"):
       logging.info(f"Binding to POI SQL database with URL: {os.getenv('POI_SQL_DB_NAME')}")
       binder.bind(POISQLDatabase, to=POISQLDatabase(db), scope=SingletonScope)
       binder.bind(POIAgentService, to=POIAgentService, scope=SingletonScope)
->>>>>>> d47e5878
   # Conditionally bind databases based on the availability of their respective secrets
   if all(os.getenv(key) for key in ["QDRANT_URL", "QDRANT_API_KEY", "QDRANT_COLLECTION_NAME"]) or any(
       os.getenv(key) for key in ["PINECONE_API_KEY", "PINECONE_PROJECT_NAME"]):
