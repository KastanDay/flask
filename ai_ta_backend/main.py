--- conflicted
+++ resolved
@@ -567,12 +567,7 @@
   if project_name == '':
     # proper web error "400 Bad request"
     abort(400, description=f"Missing one or more required parameters: 'project_name' must be provided.")
-<<<<<<< HEAD
-  print(f"In /projectCreation for project: {project_name}")
-
-=======
   print(f"In /createProject for: {project_name}")
->>>>>>> 30dfbf0d
   result = service.create_project(project_name, project_description, project_owner_email)
 
   # Do long-running LLM task in the background.
