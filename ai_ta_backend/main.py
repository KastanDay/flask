import json
import os
import re
from typing import Any, List

from dotenv import load_dotenv
from flask import Flask, jsonify, request
from flask_cors import CORS
# from qdrant_client import QdrantClient
from sqlalchemy import JSON

from ai_ta_backend.vector_database import Ingest

app = Flask(__name__)
CORS(app)

# load API keys from globally-availabe .env file
load_dotenv(dotenv_path='../.env', override=True)


@app.route('/')
def index() -> JSON:
  """_summary_

  Args:
      test (int, optional): _description_. Defaults to 1.

  Returns:
      JSON: _description_
  """
  return jsonify({"Choo Choo": "Welcome to your Flask app 🚅"})

<<<<<<< HEAD

@app.route('/josh')
def second_index() -> JSON:
  """_summary_

  Args:
      test (int, optional): _description_. Defaults to 1.

  Returns:
      JSON: _description_
  """
  return jsonify({"JMinster": "Hello! 🚅"})


=======
>>>>>>> aa1934bf
@app.route('/coursera', methods=['GET'])
def coursera() -> JSON:
  try:
    course_name: str = request.args.get('course_name') # type: ignore
    coursera_course_name: str = request.args.get('coursera_course_name') # type: ignore
  except Exception as e:
    print(f"No course name provided: {e}")
  
  ingester = Ingest()
  results = ingester.ingest_coursera(coursera_course_name, course_name) # type: ignore
  response = jsonify(results)
  response.headers.add('Access-Control-Allow-Origin', '*')
  return response


@app.route('/getTopContexts', methods=['GET'])
def getTopContexts():
  """Get most relevant contexts for a given search query.
  
  Return value

  ## GET arguments
  course name (optional) str
      A json response with TBD fields.
  search_query
  top_n
  
  Returns
  -------
  JSON
      A json response with TBD fields.
  Metadata fileds
  * pagenumber_or_timestamp
  * readable_filename
  * s3_pdf_path
  
  Example: 
  [
    {
      'readable_filename': 'Lumetta_notes', 
      'pagenumber_or_timestamp': 'pg. 19', 
      's3_pdf_path': '/courses/<course>/Lumetta_notes.pdf', 
      'text': 'In FSM, we do this...'
    }, 
  ]

  Raises
  ------
  Exception
      Testing how exceptions are handled.
  """
  # todo: best way to handle optional arguments?
  try:
    course_name: str = request.args.get('course_name')
    search_query: str = request.args.get('search_query')
    top_n: str = request.args.get('top_n')
  except Exception as e:
    print("No course name provided.")

  print("In /getTopContexts: ", search_query)
  if search_query is None:
    return jsonify({"error": "No parameter `search_query` provided. It is undefined."})

  ingester = Ingest()
  found_documents = ingester.getTopContexts(search_query, course_name, top_n)

  response = jsonify(found_documents)
  response.headers.add('Access-Control-Allow-Origin', '*')
  return response


@app.route('/ingest', methods=['GET'])
def ingest():
  """Recursively ingests anything from S3 filepath and below. 
  Pass a s3_paths filepath (not URL) into our S3 bucket.
  
  Ingests all files, not just PDFs. 
  
  args:
    s3_paths: str | List[str]

  Returns:
      str: Success or Failure message. Failure message if any failures. TODO: email on failure.
  """

  print("In /ingest")

  ingester = Ingest()
  s3_paths: List[str] | str = request.args.get('s3_paths')
  course_name: List[str] | str = request.args.get('course_name')
  success_fail_dict = ingester.bulk_ingest(s3_paths, course_name)

  response = jsonify(success_fail_dict)
  response.headers.add('Access-Control-Allow-Origin', '*')
  return response


@app.route('/getContextStuffedPrompt', methods=['GET'])
def getContextStuffedPrompt():
  """
  Get a stuffed prompt for a given user question and course name.
  Args : 
    user_question (str)
    course_name (str) : used for metadata filtering
  Returns : str
    a very long "stuffed prompt" with question + summaries of 20 most relevant documents.
  """
  print("In /getContextStuffedPrompt")

  ingester = Ingest()
  user_question: List[str] | str = request.args.get('user_question')
  course_name: List[str] | str = request.args.get('course_name')
  top_n: int = request.args.get('top_n')
  top_k_to_search: int = request.args.get('top_k_to_search')

  stuffed_prompt = ingester.get_context_stuffed_prompt(user_question, course_name, top_n, top_k_to_search)
  response = jsonify({"prompt": stuffed_prompt})

  response.headers.add('Access-Control-Allow-Origin', '*')
  return response


@app.route('/getAll', methods=['GET'])
def getAll():
  """Get all course materials based on the course_name
  """

  print("In /getAll")

  ingester = Ingest()
  course_name: List[str] | str = request.args.get('course_name')
  distinct_dicts = ingester.getAll(course_name)
  response = jsonify({"all_s3_paths": distinct_dicts})

  response.headers.add('Access-Control-Allow-Origin', '*')
  return response


#Write api to delete s3 files for a course
@app.route('/delete', methods=['DELETE'])
def delete():
    """Delete all course materials based on the course_name
    """

    print("In /delete")

    ingester = Ingest()
    course_name: List[str] | str = request.args.get('course_name')
    s3_path: str = request.args.get('s3_path')
    success_or_failure = ingester.delete_data(s3_path, course_name)
    response = jsonify({"outcome": success_or_failure})

    response.headers.add('Access-Control-Allow-Origin', '*')
    return response


@app.route('/log', methods=['GET'])
def log():
  """
  todo
  """

  print("In /log")

  ingester = Ingest()
  # course_name: List[str] | str = request.args.get('course_name')
  success_or_failure = ingester.log_to_arize('course_name', 'test', 'completion')
  response = jsonify({"outcome": success_or_failure})

  response.headers.add('Access-Control-Allow-Origin', '*')
  return response


if __name__ == '__main__':
  app.run(debug=True, port=os.getenv("PORT", default=8000))<|MERGE_RESOLUTION|>--- conflicted
+++ resolved
@@ -30,23 +30,6 @@
   """
   return jsonify({"Choo Choo": "Welcome to your Flask app 🚅"})
 
-<<<<<<< HEAD
-
-@app.route('/josh')
-def second_index() -> JSON:
-  """_summary_
-
-  Args:
-      test (int, optional): _description_. Defaults to 1.
-
-  Returns:
-      JSON: _description_
-  """
-  return jsonify({"JMinster": "Hello! 🚅"})
-
-
-=======
->>>>>>> aa1934bf
 @app.route('/coursera', methods=['GET'])
 def coursera() -> JSON:
   try:
