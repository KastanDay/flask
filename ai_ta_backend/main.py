--- conflicted
+++ resolved
@@ -623,42 +623,6 @@
   return response
 
 
-<<<<<<< HEAD
-@app.route('/createDocumentMap', methods=['GET'])
-def createDocumentMap() -> Response:
-  """
-  Create a map of documents for a given course.
-  """
-  course_name: str = request.args.get('course_name', default='', type=str)
-
-  if course_name == '':
-    # proper web error "400 Bad request"
-    abort(400, description=f"Missing required parameter: 'course_name' must be provided. Course name: `{course_name}`")
-
-  result = create_document_map(course_name)
-  response = jsonify(result)
-  response.headers.add('Access-Control-Allow-Origin', '*')
-  return response
-
-# @app.route('/addToDocMap', methods=['GET'])
-# def add_to_map() -> Response:
-#   """
-#   Function to test adding to the document map.
-#   """
-#   course_name: str = request.args.get('course_name', default='', type=str)
-#   s3_path: str = request.args.get('s3_path', default='', type=str)
-#   url: str = request.args.get('url', default='', type=str)
-
-#   if course_name == '' or (s3_path == '' and url == ''):
-#     # proper web error "400 Bad request"
-#     abort(400, description=f"Missing required parameter: 'course_name' and 's3_path' or 'url' must be provided.")
-
-#   result = add_to_document_map(course_name, s3_path, url)
-#   response = jsonify(result)
-#   response.headers.add('Access-Control-Allow-Origin', '*')
-#   return response
-
-=======
 @app.route('/resource-report', methods=['GET'])
 def resource_report() -> Response:
   """
@@ -735,7 +699,6 @@
   response = jsonify({"outcome": "success"})
   response.headers.add('Access-Control-Allow-Origin', '*')
   return response
->>>>>>> 2992ed58
 
 
 if __name__ == '__main__':
