--- conflicted
+++ resolved
@@ -1,751 +1,738 @@
-import datetime
-import os
-import time
-
-import nomic
-import numpy as np
-import pandas as pd
-import supabase
-from langchain.embeddings import OpenAIEmbeddings
-from nomic import AtlasProject, atlas
-import sentry_sdk
-import backoff
-import json
-
-OPENAI_API_TYPE = "azure"
-
-<<<<<<< HEAD
-LOCK_EXCEPTIONS = [
-    'Project is locked for state access! Please wait until the project is unlocked to access embeddings.',
-    'Project is locked for state access! Please wait until the project is unlocked to access data.',
-    'Project is currently indexing and cannot ingest new datums. Try again later.'
-]
-
-=======
-SUPABASE_CLIENT = supabase.create_client(  # type: ignore
-      supabase_url=os.getenv('SUPABASE_URL'),  # type: ignore
-      supabase_key=os.getenv('SUPABASE_API_KEY'))  # type: ignore
-
-LOCK_EXCEPTIONS = ['Project is locked for state access! Please wait until the project is unlocked to access embeddings.', 
-                   'Project is locked for state access! Please wait until the project is unlocked to access data.', 
-                   'Project is currently indexing and cannot ingest new datums. Try again later.']
->>>>>>> f75e7f5a
-
-def giveup_hdlr(e):
-  """
-  Function to handle giveup conditions in backoff decorator
-  Args: 
-    e: Exception raised by the decorated function
-  Returns:
-    True if we want to stop retrying, False otherwise
-  """
-  (e_args,) = e.args
-  e_str = e_args['exception']
-
-  print("giveup_hdlr() called with exception:", e_str)
-  if e_str in LOCK_EXCEPTIONS:
-    return False
-  else:
-    sentry_sdk.capture_exception(e)
-    return True
-
-
-def backoff_hdlr(details):
-  """
-  Function to handle backup conditions in backoff decorator.
-  Currently just prints the details of the backoff.
-  """
-  print(
-      "\nBacking off {wait:0.1f} seconds after {tries} tries, calling function {target} with args {args} and kwargs {kwargs}"
-      .format(**details))
-
-
-def backoff_strategy():
-  """
-  Function to define retry strategy. Is usualy defined in the decorator, 
-  but passing parameters to it is giving errors.
-  """
-  return backoff.expo(base=10, factor=1.5)
-
-
-@backoff.on_exception(backoff_strategy,
-                      Exception,
-                      max_tries=5,
-                      raise_on_giveup=False,
-                      giveup=giveup_hdlr,
-                      on_backoff=backoff_hdlr)
-def log_convo_to_nomic(course_name: str, conversation) -> str:
-  nomic.login(os.getenv('NOMIC_API_KEY'))  # login during start of flask app
-  NOMIC_MAP_NAME_PREFIX = 'Conversation Map for '
-  """
-  Logs conversation to Nomic.
-  1. Check if map exists for given course
-  2. Check if conversation ID exists 
-    - if yes, delete and add new data point
-    - if no, add new data point
-  3. Keep current logic for map doesn't exist - update metadata
-  """
-
-  print(f"in log_convo_to_nomic() for course: {course_name}")
-  print("type of conversation:", type(conversation))
-  #conversation = json.loads(conversation)
-  messages = conversation['conversation']['messages']
-  user_email = conversation['conversation']['user_email']
-  conversation_id = conversation['conversation']['id']
-
-  # we have to upload whole conversations
-  # check what the fetched data looks like - pandas df or pyarrow table
-  # check if conversation ID exists in Nomic, if yes fetch all data from it and delete it.
-  # will have current QA and historical QA from Nomic, append new data and add_embeddings()
-
-  project_name = NOMIC_MAP_NAME_PREFIX + course_name
-  start_time = time.monotonic()
-  emoji = ""
-
-  try:
-    # fetch project metadata and embbeddings
-    project = AtlasProject(name=project_name, add_datums_if_exists=True)
-
-    map_metadata_df = project.maps[1].data.df  # type: ignore
-    map_embeddings_df = project.maps[1].embeddings.latent
-    # create a function which returns project, data and embeddings df here
-    map_metadata_df['id'] = map_metadata_df['id'].astype(int)
-    last_id = map_metadata_df['id'].max()
-
-    if conversation_id in map_metadata_df.values:
-      # store that convo metadata locally
-      prev_data = map_metadata_df[map_metadata_df['conversation_id'] == conversation_id]
-      prev_index = prev_data.index.values[0]
-      embeddings = map_embeddings_df[prev_index - 1].reshape(1, 1536)
-      prev_convo = prev_data['conversation'].values[0]
-      prev_id = prev_data['id'].values[0]
-      created_at = pd.to_datetime(prev_data['created_at'].values[0]).strftime('%Y-%m-%d %H:%M:%S')
-
-      # delete that convo data point from Nomic, and print result
-      print("Deleting point from nomic:", project.delete_data([str(prev_id)]))
-
-      # prep for new point
-      first_message = prev_convo.split("\n")[1].split(": ")[1]
-
-      # select the last 2 messages and append new convo to prev convo
-      messages_to_be_logged = messages[-2:]
-      for message in messages_to_be_logged:
-        if message['role'] == 'user':
-          emoji = "🙋 "
-        else:
-          emoji = "🤖 "
-
-        if isinstance(message['content'], list):
-          text = message['content'][0]['text']
-        else:
-          text = message['content']
-
-        prev_convo += "\n>>> " + emoji + message['role'] + ": " + text + "\n"
-
-      # modified timestamp
-      current_time = datetime.datetime.now().strftime("%Y-%m-%d %H:%M:%S")
-
-      # update metadata
-      metadata = [{
-          "course": course_name,
-          "conversation": prev_convo,
-          "conversation_id": conversation_id,
-          "id": last_id + 1,
-          "user_email": user_email,
-          "first_query": first_message,
-          "created_at": created_at,
-          "modified_at": current_time
-      }]
-    else:
-      print("conversation_id does not exist")
-
-      # add new data point
-      user_queries = []
-      conversation_string = ""
-
-      first_message = messages[0]['content']
-      if isinstance(first_message, list):
-        first_message = first_message[0]['text']
-      user_queries.append(first_message)
-
-      for message in messages:
-        if message['role'] == 'user':
-          emoji = "🙋 "
-        else:
-          emoji = "🤖 "
-
-        if isinstance(message['content'], list):
-          text = message['content'][0]['text']
-        else:
-          text = message['content']
-
-        conversation_string += "\n>>> " + emoji + message['role'] + ": " + text + "\n"
-
-      # modified timestamp
-      current_time = datetime.datetime.now().strftime("%Y-%m-%d %H:%M:%S")
-
-      metadata = [{
-          "course": course_name,
-          "conversation": conversation_string,
-          "conversation_id": conversation_id,
-          "id": last_id + 1,
-          "user_email": user_email,
-          "first_query": first_message,
-          "created_at": current_time,
-          "modified_at": current_time
-      }]
-
-      # create embeddings
-      embeddings_model = OpenAIEmbeddings(openai_api_type=OPENAI_API_TYPE)  # type: ignore
-      embeddings = embeddings_model.embed_documents(user_queries)
-
-    # add embeddings to the project - create a new function for this
-    project = atlas.AtlasProject(name=project_name, add_datums_if_exists=True)
-    with project.wait_for_project_lock():
-      project.add_embeddings(embeddings=np.array(embeddings), data=pd.DataFrame(metadata))
-      project.rebuild_maps()
-
-    print(f"⏰ Nomic logging runtime: {(time.monotonic() - start_time):.2f} seconds")
-    return f"Successfully logged for {course_name}"
-
-  except Exception as e:
-    if str(e) == 'You must specify a unique_id_field when creating a new project.':
-      print("Attempting to create Nomic map...")
-      result = create_nomic_map(course_name, conversation)
-      print("result of create_nomic_map():", result)
-    else:
-      # raising exception again to trigger backoff and passing parameters to use in create_nomic_map()
-      raise Exception({"exception": str(e)})
-<<<<<<< HEAD
-
-
-def get_nomic_map(course_name: str):
-=======
-      
-    
-def get_nomic_map(course_name: str, type: str):
->>>>>>> f75e7f5a
-  """
-  Returns the variables necessary to construct an iframe of the Nomic map given a course name.
-  We just need the ID and URL.
-  Example values:
-    map link: https://atlas.nomic.ai/map/ed222613-97d9-46a9-8755-12bbc8a06e3a/f4967ad7-ff37-4098-ad06-7e1e1a93dd93
-    map id: f4967ad7-ff37-4098-ad06-7e1e1a93dd93
-  """
-  nomic.login(os.getenv('NOMIC_API_KEY'))  # login during start of flask app
-  if type.lower() == 'document':
-    NOMIC_MAP_NAME_PREFIX = 'Document Map for '
-  else:
-    NOMIC_MAP_NAME_PREFIX = 'Conversation Map for '
-
-  project_name = NOMIC_MAP_NAME_PREFIX + course_name
-  start_time = time.monotonic()
-
-  try:
-    project = atlas.AtlasProject(name=project_name, add_datums_if_exists=True)
-    map = project.get_map(project_name)
-
-    print(f"⏰ Nomic Full Map Retrieval: {(time.monotonic() - start_time):.2f} seconds")
-    return {"map_id": f"iframe{map.id}", "map_link": map.map_link}
-  except Exception as e:
-    # Error: ValueError: You must specify a unique_id_field when creating a new project.
-    if str(e) == 'You must specify a unique_id_field when creating a new project.':  # type: ignore
-      print("Nomic map does not exist yet, probably because you have less than 20 queries/documents on your project: ", e)
-    else:
-      print("ERROR in get_nomic_map():", e)
-      sentry_sdk.capture_exception(e)
-    return {"map_id": None, "map_link": None}
-
-
-def create_nomic_map(course_name: str, log_data: list):
-  """
-  Creates a Nomic map for new courses and those which previously had < 20 queries.
-  1. fetches supabase conversations for course
-  2. appends current embeddings and metadata to it
-  2. creates map if there are at least 20 queries
-  """
-  nomic.login(os.getenv('NOMIC_API_KEY'))  # login during start of flask app
-  NOMIC_MAP_NAME_PREFIX = 'Conversation Map for '
-
-  print(f"in create_nomic_map() for {course_name}")
-  # initialize supabase
-  supabase_client = supabase.create_client(  # type: ignore
-      supabase_url=os.getenv('SUPABASE_URL'),  # type: ignore
-      supabase_key=os.getenv('SUPABASE_API_KEY'))  # type: ignore
-
-  try:
-    # fetch all conversations with this new course (we expect <=20 conversations, because otherwise the map should be made already)
-    response = supabase_client.table("llm-convo-monitor").select("*").eq("course_name", course_name).execute()
-    data = response.data
-    df = pd.DataFrame(data)
-
-    if len(data) < 19:
-      return None
-    else:
-      # get all queries for course and create metadata
-      user_queries = []
-      metadata = []
-      i = 1
-      conversation_exists = False
-
-      # current log details
-      log_messages = log_data['conversation']['messages']  # type: ignore
-      log_user_email = log_data['conversation']['user_email']  # type: ignore
-      log_conversation_id = log_data['conversation']['id']  # type: ignore
-
-      for _index, row in df.iterrows():
-        user_email = row['user_email']
-        created_at = pd.to_datetime(row['created_at']).strftime('%Y-%m-%d %H:%M:%S')
-        convo = row['convo']
-        messages = convo['messages']
-
-        first_message = messages[0]['content']
-        if isinstance(first_message, list):
-          first_message = first_message[0]['text']
-
-        user_queries.append(first_message)
-
-        # create metadata for multi-turn conversation
-        conversation = ""
-        for message in messages:
-          # string of role: content, role: content, ...
-          if message['role'] == 'user':  # type: ignore
-            emoji = "🙋 "
-          else:
-            emoji = "🤖 "
-
-          if isinstance(message['content'], list):
-            text = message['content'][0]['text']
-          else:
-            text = message['content']
-
-          conversation += "\n>>> " + emoji + message['role'] + ": " + text + "\n"
-
-        # append current chat to previous chat if convo already exists
-        if convo['id'] == log_conversation_id:
-          conversation_exists = True
-
-          for m in log_messages:
-            if m['role'] == 'user':  # type: ignore
-              emoji = "🙋 "
-            else:
-              emoji = "🤖 "
-
-            if isinstance(m['content'], list):
-              text = m['content'][0]['text']
-            else:
-              text = m['content']
-            conversation += "\n>>> " + emoji + m['role'] + ": " + text + "\n"
-
-        # adding modified timestamp
-        current_time = datetime.datetime.now().strftime("%Y-%m-%d %H:%M:%S")
-
-        # add to metadata
-        metadata_row = {
-            "course": row['course_name'],
-            "conversation": conversation,
-            "conversation_id": convo['id'],
-            "id": i,
-            "user_email": user_email,
-            "first_query": first_message,
-            "created_at": created_at,
-            "modified_at": current_time
-        }
-        metadata.append(metadata_row)
-        i += 1
-
-      # add current log as a new data point if convo doesn't exist
-      if not conversation_exists:
-        user_queries.append(log_messages[0]['content'])
-        conversation = ""
-        for message in log_messages:
-          if message['role'] == 'user':
-            emoji = "🙋 "
-          else:
-            emoji = "🤖 "
-
-          if isinstance(message['content'], list):
-            text = message['content'][0]['text']
-          else:
-            text = message['content']
-          conversation += "\n>>> " + emoji + message['role'] + ": " + text + "\n"
-
-        # adding timestamp
-        current_time = datetime.datetime.now().strftime("%Y-%m-%d %H:%M:%S")
-
-        metadata_row = {
-            "course": course_name,
-            "conversation": conversation,
-            "conversation_id": log_conversation_id,
-            "id": i,
-            "user_email": log_user_email,
-            "first_query": log_messages[0]['content'],
-            "created_at": current_time,
-            "modified_at": current_time
-        }
-        metadata.append(metadata_row)
-
-      metadata = pd.DataFrame(metadata)
-      embeddings_model = OpenAIEmbeddings(openai_api_type=OPENAI_API_TYPE)  # type: ignore
-      embeddings = embeddings_model.embed_documents(user_queries)
-
-      # create Atlas project
-      project_name = NOMIC_MAP_NAME_PREFIX + course_name
-      index_name = course_name + "_convo_index"
-      project = atlas.map_embeddings(
-          embeddings=np.array(embeddings),
-          data=metadata,  # type: ignore - this is the correct type, the func signature from Nomic is incomplete
-          id_field='id',
-          build_topic_model=True,
-          topic_label_field='first_query',
-          name=project_name,
-          colorable_fields=['conversation_id', 'first_query'])
-      project.create_index(index_name, build_topic_model=True)
-      return f"Successfully created Nomic map for {course_name}"
-  except Exception as e:
-    # Error: ValueError: You must specify a unique_id_field when creating a new project.
-    if str(e) == 'You must specify a unique_id_field when creating a new project.':  # type: ignore
-      print("Nomic map does not exist yet, probably because you have less than 20 queries on your project: ", e)
-    else:
-      print("ERROR in create_nomic_map():", e)
-      sentry_sdk.capture_exception(e)
-
-    return "failed"
-
-## -------------------------------- DOCUMENT MAP FUNCTIONS --------------------------------- ##
-
-def create_document_map(course_name: str):
-  """
-  This is a function which creates a document map for a given course from scratch
-    1. Gets count of documents for the course
-    2. If less than 20, returns a message that a map cannot be created
-    3. If greater than 20, iteratively fetches documents in batches of 25
-    4. Prepares metadata and embeddings for nomic upload
-    5. Creates a new map and uploads the data
-
-  Args:
-    course_name: str
-  Returns:
-    str: success or failed
-  """
-  print("in create_document_map()")
-  nomic.login(os.getenv('NOMIC_API_KEY'))
-  NOMIC_MAP_NAME_PREFIX = 'Document Map for '
-
-  # initialize supabase
-  supabase_client = supabase.create_client(  # type: ignore
-      supabase_url=os.getenv('SUPABASE_URL'),  # type: ignore
-      supabase_key=os.getenv('SUPABASE_API_KEY'))  # type: ignore
-  
-  try:
-    # check if map exists
-    response = supabase_client.table("projects").select("doc_map_id").eq("course_name", course_name).execute()
-    if response.data:
-      return "Map already exists for this course."
-    
-    # fetch relevant document data from Supabase
-    response = supabase_client.table("documents").select("id", count="exact").eq("course_name", course_name).order('id', desc=False).execute()
-    if not response.count:
-      return "No documents found for this course."
-    
-    total_doc_count = response.count
-    print("Total number of documents in Supabase: ", total_doc_count)
-
-    # minimum 20 docs needed to create map
-    if total_doc_count > 19:  
-      
-      first_id = response.data[0]['id']
-      combined_dfs = []
-      curr_total_doc_count = 0
-      doc_count = 0
-      first_batch = True
-      
-      # iteratively query in batches of 25
-      while curr_total_doc_count < total_doc_count:
-
-        print("Fetching data from id: ", first_id)
-        response = supabase_client.table("documents").select("id, created_at, s3_path, url, readable_filename, contexts").eq("course_name", course_name).gte(
-          'id', first_id).order('id', desc=False).limit(25).execute()
-        df = pd.DataFrame(response.data)
-        combined_dfs.append(df) # list of dfs
-
-        curr_total_doc_count += len(response.data)
-        doc_count += len(response.data)
-        print("No. of docs downloaded: ", curr_total_doc_count)
-
-        if doc_count >= 1000: # upload to Nomic every 1000 docs
-          
-          # concat all dfs from the combined_dfs list
-          final_df = pd.concat(combined_dfs, ignore_index=True)
-          print("Number of docs uploaded in current batch: ", final_df.shape)
-
-          # prep data for nomic upload
-          embeddings, metadata = data_prep_for_doc_map(final_df)
-
-          if first_batch:
-            # create a new map
-            print("First batch - creating new map...")
-            # create Atlas project
-            project_name = NOMIC_MAP_NAME_PREFIX + course_name
-            index_name = course_name + "_doc_index"
-            topic_label_field = "text"
-            colorable_fields = ["readable_filename", "text"]
-            result = create_map(embeddings, metadata, project_name, index_name, topic_label_field, colorable_fields)
-            print("First batch map creation status: ", result)
-            # update flag
-            first_batch = False
-
-          else:
-            # append to existing map
-            print("Appending data to existing map...")
-            project_name = NOMIC_MAP_NAME_PREFIX + course_name
-            # add project lock logic here
-            result = append_to_map(embeddings, metadata, project_name)
-            print("Data append status: ", result)
-          
-          # reset variables
-          combined_dfs = []
-          doc_count = 0
-
-        # set first_id for next iteration
-        first_id = response.data[-1]['id'] + 1
-      
-      # upload last set of docs
-      final_df = pd.concat(combined_dfs, ignore_index=True)
-      embeddings, metadata = data_prep_for_doc_map(final_df)
-      project_name = NOMIC_MAP_NAME_PREFIX + course_name
-      if first_batch:
-        index_name = course_name + "_doc_index"
-        topic_label_field = "text"
-        colorable_fields = ["readable_filename", "text"]
-        result = create_map(embeddings, metadata, project_name, index_name, topic_label_field, colorable_fields)
-      else:
-        result = append_to_map(embeddings, metadata, project_name)
-      print("Data upload status: ", result)
-
-      # log info to supabase
-      project = AtlasProject(name=project_name, add_datums_if_exists=True)
-      project_id = project.id
-      project.rebuild_maps()
-      project_info = {'course_name': course_name, 'doc_map_id': project_id}
-      response = supabase_client.table("projects").insert(project_info).execute()
-      print("Response from supabase: ", response)
-      return "success"
-    else:
-      return "Cannot create a map because there are less than 20 documents in the course."
-  except Exception as e:
-    print(e)
-    sentry_sdk.capture_exception(e)
-    return "failed" 
-  
-
-def delete_from_document_map(course_name: str, ids: list):
-  """
-  This function is used to delete datapoints from a document map.
-  Currently used within the delete_data() function in vector_database.py
-  Args:
-    course_name: str
-    ids: list of str
-  """
-  print("in delete_from_document_map()")
-  print("course_name: ", course_name)
-  print("ids: ", ids)
-  
-  try:
-    # check if project exists
-    response = SUPABASE_CLIENT.table("projects").select("doc_map_id").eq("course_name", course_name).execute()
-    if response.data:
-      project_id = response.data[0]['doc_map_id']
-    else:
-      return "No document map found for this course"
-    
-    # fetch project from Nomic
-    project = AtlasProject(project_id=project_id, add_datums_if_exists=True)
-
-    # delete the ids from Nomic
-    print("Deleting point from document map:", project.delete_data(ids))
-    with project.wait_for_project_lock():
-      project.rebuild_maps()
-    return "Successfully deleted from Nomic map"
-  except Exception as e:
-    print(e)
-    sentry_sdk.capture_exception(e)
-    return "Error in deleting from document map: {e}"
-
-def log_to_document_map(data: dict):
-  """
-  This is a function which appends new documents to an existing document map. It's called 
-  at the end of split_and_upload() after inserting data to Supabase.
-  Args:
-    data: dict - the response data from Supabase insertion
-  """
-  print("in add_to_document_map()")
-  
-  try:
-    # check if map exists
-    course_name = data['course_name']
-    response = SUPABASE_CLIENT.table("projects").select("doc_map_id").eq("course_name", course_name).execute()
-    if response.data:
-      project_id = response.data[0]['doc_map_id']
-    else:
-      # create a map
-      map_creation_result = create_document_map(course_name)
-      if map_creation_result != "success":
-        return "The project has less than 20 documents and a map cannot be created."
-      else:
-        # fetch project id
-        response = SUPABASE_CLIENT.table("projects").select("doc_map_id").eq("course_name", course_name).execute()
-        project_id = response.data[0]['doc_map_id']
-
-    
-    project = AtlasProject(project_id=project_id, add_datums_if_exists=True)
-    #print("Inserted data: ", data)  
-    
-    embeddings = []
-    metadata = []
-    context_count = 0
-    # prep data for nomic upload
-    for row in data['contexts']:
-      context_count += 1
-      embeddings.append(row['embedding'])
-      metadata.append({
-        "id": str(data['id']) + "_" + str(context_count),
-        "doc_ingested_at": data['created_at'],
-        "s3_path": data['s3_path'],
-        "url": data['url'], 
-        "readable_filename": data['readable_filename'],
-        "created_at": datetime.datetime.now().strftime("%Y-%m-%d %H:%M:%S"),
-        "text": row['text']
-      })
-    embeddings = np.array(embeddings)
-    metadata = pd.DataFrame(metadata)
-    print("Shape of embeddings: ", embeddings.shape)
-
-    # append to existing map
-    project_name = "Document Map for " + course_name
-    result = append_to_map(embeddings, metadata, project_name)
-
-    # check if project is accepting new datums
-    if project.is_accepting_data:
-      with project.wait_for_project_lock():
-        project.rebuild_maps()
-
-    # with project.wait_for_project_lock():
-    #   project.rebuild_maps()
-    return result
-
-  except Exception as e:
-    print(e)
-    sentry_sdk.capture_exception(e)
-    return "Error in appending to map: {e}"
-    
-
-def create_map(embeddings, metadata, map_name, index_name, topic_label_field, colorable_fields):
-  """
-  Generic function to create a Nomic map from given parameters.
-  Args:
-    embeddings: np.array of embeddings
-    metadata: pd.DataFrame of metadata
-    map_name: str
-    index_name: str
-    topic_label_field: str
-    colorable_fields: list of str
-  """
-  nomic.login(os.getenv('NOMIC_API_KEY'))  
-  try:
-    project = atlas.map_embeddings(
-      embeddings=embeddings,
-      data=metadata,
-      id_field="id",
-      build_topic_model=True,
-      name=map_name,
-      topic_label_field=topic_label_field,
-      colorable_fields=colorable_fields
-    )
-    project.create_index(index_name, build_topic_model=True)
-    return "success"
-  except Exception as e:
-    print(e)
-    return "Error in creating map: {e}"
-  
-def append_to_map(embeddings, metadata, map_name):
-  """
-  Generic function to append new data to an existing Nomic map.
-  Args:
-    embeddings: np.array of embeddings
-    metadata: pd.DataFrame of Nomic upload metadata
-    map_name: str
-  """
-  nomic.login(os.getenv('NOMIC_API_KEY'))  
-  try:
-    project = atlas.AtlasProject(name=map_name, add_datums_if_exists=True)
-    with project.wait_for_project_lock():
-      project.add_embeddings(embeddings=embeddings, data=metadata)
-    return "Successfully appended to Nomic map"
-  except Exception as e:
-    print(e)
-    return "Error in appending to map: {e}"
-  
-
-def data_prep_for_doc_map(df: pd.DataFrame):
-  """
-  This function prepares embeddings and metadata for nomic upload in document map creation.
-  Args:
-    df: pd.DataFrame - the dataframe of documents from Supabase
-  Returns:
-    embeddings: np.array of embeddings
-    metadata: pd.DataFrame of metadata
-  """
-  print("in data_prep_for_doc_map()")
-
-  metadata = []
-  embeddings = []
-  texts = [] 
-
-  for index, row in df.iterrows():
-    current_time = datetime.datetime.now().strftime("%Y-%m-%d %H:%M:%S")  
-    # iterate through all contexts and create separate entries for each
-    context_count = 0
-    for context in row['contexts']:
-      context_count += 1
-      text_row = context['text']
-      print("Length of single embedding: ", len(context['embedding']))
-      embeddings_row = context['embedding']
-      
-      meta_row = {
-        "id": str(row['id']) + "_" + str(context_count),
-        "doc_ingested_at": row['created_at'],
-        "s3_path": row['s3_path'],
-        "url": row['url'],
-        "readable_filename": row['readable_filename'],
-        "created_at": current_time,
-        "text": text_row
-      }
-      embeddings.append(embeddings_row)
-      metadata.append(meta_row)
-      texts.append(text_row)
-
-  print("Total number of metadata rows: ", len(metadata))
-  print("Total number of embeddings rows: ", len(embeddings))
-  print("Total number of texts rows: ", len(texts))
-      
-  embeddings_np = np.array(embeddings, dtype=object)
-  print("Shape of embeddings_np: ", embeddings_np.shape)
-
-  # check dimension if embeddings_np is (n, 1536)
-  if len(embeddings_np.shape) < 2:
-    print("Creating new embeddings...")
-    embeddings_model = OpenAIEmbeddings(openai_api_type=OPENAI_API_TYPE, 
-                                        openai_api_base=os.getenv('AZURE_OPENAI_BASE'),
-                                        openai_api_key=os.getenv('AZURE_OPENAI_KEY')) # type: ignore
-    embeddings = embeddings_model.embed_documents(texts)
-
-  metadata = pd.DataFrame(metadata)
-  embeddings = np.array(embeddings)
-
-  return embeddings, metadata
-
-
-
-if __name__ == '__main__':
-  pass
+import datetime
+import os
+import time
+
+import nomic
+import numpy as np
+import pandas as pd
+import supabase
+from langchain.embeddings import OpenAIEmbeddings
+from nomic import AtlasProject, atlas
+import sentry_sdk
+import backoff
+import json
+
+OPENAI_API_TYPE = "azure"
+
+
+SUPABASE_CLIENT = supabase.create_client(  # type: ignore
+      supabase_url=os.getenv('SUPABASE_URL'),  # type: ignore
+      supabase_key=os.getenv('SUPABASE_API_KEY'))  # type: ignore
+
+LOCK_EXCEPTIONS = ['Project is locked for state access! Please wait until the project is unlocked to access embeddings.', 
+                   'Project is locked for state access! Please wait until the project is unlocked to access data.', 
+                   'Project is currently indexing and cannot ingest new datums. Try again later.']
+
+def giveup_hdlr(e):
+  """
+  Function to handle giveup conditions in backoff decorator
+  Args: 
+    e: Exception raised by the decorated function
+  Returns:
+    True if we want to stop retrying, False otherwise
+  """
+  (e_args,) = e.args
+  e_str = e_args['exception']
+
+  print("giveup_hdlr() called with exception:", e_str)
+  if e_str in LOCK_EXCEPTIONS:
+    return False
+  else:
+    sentry_sdk.capture_exception(e)
+    return True
+
+
+def backoff_hdlr(details):
+  """
+  Function to handle backup conditions in backoff decorator.
+  Currently just prints the details of the backoff.
+  """
+  print(
+      "\nBacking off {wait:0.1f} seconds after {tries} tries, calling function {target} with args {args} and kwargs {kwargs}"
+      .format(**details))
+
+
+def backoff_strategy():
+  """
+  Function to define retry strategy. Is usualy defined in the decorator, 
+  but passing parameters to it is giving errors.
+  """
+  return backoff.expo(base=10, factor=1.5)
+
+
+@backoff.on_exception(backoff_strategy,
+                      Exception,
+                      max_tries=5,
+                      raise_on_giveup=False,
+                      giveup=giveup_hdlr,
+                      on_backoff=backoff_hdlr)
+def log_convo_to_nomic(course_name: str, conversation) -> str:
+  nomic.login(os.getenv('NOMIC_API_KEY'))  # login during start of flask app
+  NOMIC_MAP_NAME_PREFIX = 'Conversation Map for '
+  """
+  Logs conversation to Nomic.
+  1. Check if map exists for given course
+  2. Check if conversation ID exists 
+    - if yes, delete and add new data point
+    - if no, add new data point
+  3. Keep current logic for map doesn't exist - update metadata
+  """
+
+  print(f"in log_convo_to_nomic() for course: {course_name}")
+  print("type of conversation:", type(conversation))
+  #conversation = json.loads(conversation)
+  messages = conversation['conversation']['messages']
+  user_email = conversation['conversation']['user_email']
+  conversation_id = conversation['conversation']['id']
+
+  # we have to upload whole conversations
+  # check what the fetched data looks like - pandas df or pyarrow table
+  # check if conversation ID exists in Nomic, if yes fetch all data from it and delete it.
+  # will have current QA and historical QA from Nomic, append new data and add_embeddings()
+
+  project_name = NOMIC_MAP_NAME_PREFIX + course_name
+  start_time = time.monotonic()
+  emoji = ""
+
+  try:
+    # fetch project metadata and embbeddings
+    project = AtlasProject(name=project_name, add_datums_if_exists=True)
+
+    map_metadata_df = project.maps[1].data.df  # type: ignore
+    map_embeddings_df = project.maps[1].embeddings.latent
+    # create a function which returns project, data and embeddings df here
+    map_metadata_df['id'] = map_metadata_df['id'].astype(int)
+    last_id = map_metadata_df['id'].max()
+
+    if conversation_id in map_metadata_df.values:
+      # store that convo metadata locally
+      prev_data = map_metadata_df[map_metadata_df['conversation_id'] == conversation_id]
+      prev_index = prev_data.index.values[0]
+      embeddings = map_embeddings_df[prev_index - 1].reshape(1, 1536)
+      prev_convo = prev_data['conversation'].values[0]
+      prev_id = prev_data['id'].values[0]
+      created_at = pd.to_datetime(prev_data['created_at'].values[0]).strftime('%Y-%m-%d %H:%M:%S')
+
+      # delete that convo data point from Nomic, and print result
+      print("Deleting point from nomic:", project.delete_data([str(prev_id)]))
+
+      # prep for new point
+      first_message = prev_convo.split("\n")[1].split(": ")[1]
+
+      # select the last 2 messages and append new convo to prev convo
+      messages_to_be_logged = messages[-2:]
+      for message in messages_to_be_logged:
+        if message['role'] == 'user':
+          emoji = "🙋 "
+        else:
+          emoji = "🤖 "
+
+        if isinstance(message['content'], list):
+          text = message['content'][0]['text']
+        else:
+          text = message['content']
+
+        prev_convo += "\n>>> " + emoji + message['role'] + ": " + text + "\n"
+
+      # modified timestamp
+      current_time = datetime.datetime.now().strftime("%Y-%m-%d %H:%M:%S")
+
+      # update metadata
+      metadata = [{
+          "course": course_name,
+          "conversation": prev_convo,
+          "conversation_id": conversation_id,
+          "id": last_id + 1,
+          "user_email": user_email,
+          "first_query": first_message,
+          "created_at": created_at,
+          "modified_at": current_time
+      }]
+    else:
+      print("conversation_id does not exist")
+
+      # add new data point
+      user_queries = []
+      conversation_string = ""
+
+      first_message = messages[0]['content']
+      if isinstance(first_message, list):
+        first_message = first_message[0]['text']
+      user_queries.append(first_message)
+
+      for message in messages:
+        if message['role'] == 'user':
+          emoji = "🙋 "
+        else:
+          emoji = "🤖 "
+
+        if isinstance(message['content'], list):
+          text = message['content'][0]['text']
+        else:
+          text = message['content']
+
+        conversation_string += "\n>>> " + emoji + message['role'] + ": " + text + "\n"
+
+      # modified timestamp
+      current_time = datetime.datetime.now().strftime("%Y-%m-%d %H:%M:%S")
+
+      metadata = [{
+          "course": course_name,
+          "conversation": conversation_string,
+          "conversation_id": conversation_id,
+          "id": last_id + 1,
+          "user_email": user_email,
+          "first_query": first_message,
+          "created_at": current_time,
+          "modified_at": current_time
+      }]
+
+      # create embeddings
+      embeddings_model = OpenAIEmbeddings(openai_api_type=OPENAI_API_TYPE)  # type: ignore
+      embeddings = embeddings_model.embed_documents(user_queries)
+
+    # add embeddings to the project - create a new function for this
+    project = atlas.AtlasProject(name=project_name, add_datums_if_exists=True)
+    with project.wait_for_project_lock():
+      project.add_embeddings(embeddings=np.array(embeddings), data=pd.DataFrame(metadata))
+      project.rebuild_maps()
+
+    print(f"⏰ Nomic logging runtime: {(time.monotonic() - start_time):.2f} seconds")
+    return f"Successfully logged for {course_name}"
+
+  except Exception as e:
+    if str(e) == 'You must specify a unique_id_field when creating a new project.':
+      print("Attempting to create Nomic map...")
+      result = create_nomic_map(course_name, conversation)
+      print("result of create_nomic_map():", result)
+    else:
+      # raising exception again to trigger backoff and passing parameters to use in create_nomic_map()
+      raise Exception({"exception": str(e)})
+
+    
+def get_nomic_map(course_name: str, type: str):
+
+  """
+  Returns the variables necessary to construct an iframe of the Nomic map given a course name.
+  We just need the ID and URL.
+  Example values:
+    map link: https://atlas.nomic.ai/map/ed222613-97d9-46a9-8755-12bbc8a06e3a/f4967ad7-ff37-4098-ad06-7e1e1a93dd93
+    map id: f4967ad7-ff37-4098-ad06-7e1e1a93dd93
+  """
+  nomic.login(os.getenv('NOMIC_API_KEY'))  # login during start of flask app
+  if type.lower() == 'document':
+    NOMIC_MAP_NAME_PREFIX = 'Document Map for '
+  else:
+    NOMIC_MAP_NAME_PREFIX = 'Conversation Map for '
+
+  project_name = NOMIC_MAP_NAME_PREFIX + course_name
+  start_time = time.monotonic()
+
+  try:
+    project = atlas.AtlasProject(name=project_name, add_datums_if_exists=True)
+    map = project.get_map(project_name)
+
+    print(f"⏰ Nomic Full Map Retrieval: {(time.monotonic() - start_time):.2f} seconds")
+    return {"map_id": f"iframe{map.id}", "map_link": map.map_link}
+  except Exception as e:
+    # Error: ValueError: You must specify a unique_id_field when creating a new project.
+    if str(e) == 'You must specify a unique_id_field when creating a new project.':  # type: ignore
+      print("Nomic map does not exist yet, probably because you have less than 20 queries/documents on your project: ", e)
+    else:
+      print("ERROR in get_nomic_map():", e)
+      sentry_sdk.capture_exception(e)
+    return {"map_id": None, "map_link": None}
+
+
+def create_nomic_map(course_name: str, log_data: list):
+  """
+  Creates a Nomic map for new courses and those which previously had < 20 queries.
+  1. fetches supabase conversations for course
+  2. appends current embeddings and metadata to it
+  2. creates map if there are at least 20 queries
+  """
+  nomic.login(os.getenv('NOMIC_API_KEY'))  # login during start of flask app
+  NOMIC_MAP_NAME_PREFIX = 'Conversation Map for '
+
+  print(f"in create_nomic_map() for {course_name}")
+  # initialize supabase
+  supabase_client = supabase.create_client(  # type: ignore
+      supabase_url=os.getenv('SUPABASE_URL'),  # type: ignore
+      supabase_key=os.getenv('SUPABASE_API_KEY'))  # type: ignore
+
+  try:
+    # fetch all conversations with this new course (we expect <=20 conversations, because otherwise the map should be made already)
+    response = supabase_client.table("llm-convo-monitor").select("*").eq("course_name", course_name).execute()
+    data = response.data
+    df = pd.DataFrame(data)
+
+    if len(data) < 19:
+      return None
+    else:
+      # get all queries for course and create metadata
+      user_queries = []
+      metadata = []
+      i = 1
+      conversation_exists = False
+
+      # current log details
+      log_messages = log_data['conversation']['messages']  # type: ignore
+      log_user_email = log_data['conversation']['user_email']  # type: ignore
+      log_conversation_id = log_data['conversation']['id']  # type: ignore
+
+      for _index, row in df.iterrows():
+        user_email = row['user_email']
+        created_at = pd.to_datetime(row['created_at']).strftime('%Y-%m-%d %H:%M:%S')
+        convo = row['convo']
+        messages = convo['messages']
+
+        first_message = messages[0]['content']
+        if isinstance(first_message, list):
+          first_message = first_message[0]['text']
+
+        user_queries.append(first_message)
+
+        # create metadata for multi-turn conversation
+        conversation = ""
+        for message in messages:
+          # string of role: content, role: content, ...
+          if message['role'] == 'user':  # type: ignore
+            emoji = "🙋 "
+          else:
+            emoji = "🤖 "
+
+          if isinstance(message['content'], list):
+            text = message['content'][0]['text']
+          else:
+            text = message['content']
+
+          conversation += "\n>>> " + emoji + message['role'] + ": " + text + "\n"
+
+        # append current chat to previous chat if convo already exists
+        if convo['id'] == log_conversation_id:
+          conversation_exists = True
+
+          for m in log_messages:
+            if m['role'] == 'user':  # type: ignore
+              emoji = "🙋 "
+            else:
+              emoji = "🤖 "
+
+            if isinstance(m['content'], list):
+              text = m['content'][0]['text']
+            else:
+              text = m['content']
+            conversation += "\n>>> " + emoji + m['role'] + ": " + text + "\n"
+
+        # adding modified timestamp
+        current_time = datetime.datetime.now().strftime("%Y-%m-%d %H:%M:%S")
+
+        # add to metadata
+        metadata_row = {
+            "course": row['course_name'],
+            "conversation": conversation,
+            "conversation_id": convo['id'],
+            "id": i,
+            "user_email": user_email,
+            "first_query": first_message,
+            "created_at": created_at,
+            "modified_at": current_time
+        }
+        metadata.append(metadata_row)
+        i += 1
+
+      # add current log as a new data point if convo doesn't exist
+      if not conversation_exists:
+        user_queries.append(log_messages[0]['content'])
+        conversation = ""
+        for message in log_messages:
+          if message['role'] == 'user':
+            emoji = "🙋 "
+          else:
+            emoji = "🤖 "
+
+          if isinstance(message['content'], list):
+            text = message['content'][0]['text']
+          else:
+            text = message['content']
+          conversation += "\n>>> " + emoji + message['role'] + ": " + text + "\n"
+
+        # adding timestamp
+        current_time = datetime.datetime.now().strftime("%Y-%m-%d %H:%M:%S")
+
+        metadata_row = {
+            "course": course_name,
+            "conversation": conversation,
+            "conversation_id": log_conversation_id,
+            "id": i,
+            "user_email": log_user_email,
+            "first_query": log_messages[0]['content'],
+            "created_at": current_time,
+            "modified_at": current_time
+        }
+        metadata.append(metadata_row)
+
+      metadata = pd.DataFrame(metadata)
+      embeddings_model = OpenAIEmbeddings(openai_api_type=OPENAI_API_TYPE)  # type: ignore
+      embeddings = embeddings_model.embed_documents(user_queries)
+
+      # create Atlas project
+      project_name = NOMIC_MAP_NAME_PREFIX + course_name
+      index_name = course_name + "_convo_index"
+      project = atlas.map_embeddings(
+          embeddings=np.array(embeddings),
+          data=metadata,  # type: ignore - this is the correct type, the func signature from Nomic is incomplete
+          id_field='id',
+          build_topic_model=True,
+          topic_label_field='first_query',
+          name=project_name,
+          colorable_fields=['conversation_id', 'first_query'])
+      project.create_index(index_name, build_topic_model=True)
+      return f"Successfully created Nomic map for {course_name}"
+  except Exception as e:
+    # Error: ValueError: You must specify a unique_id_field when creating a new project.
+    if str(e) == 'You must specify a unique_id_field when creating a new project.':  # type: ignore
+      print("Nomic map does not exist yet, probably because you have less than 20 queries on your project: ", e)
+    else:
+      print("ERROR in create_nomic_map():", e)
+      sentry_sdk.capture_exception(e)
+
+    return "failed"
+
+## -------------------------------- DOCUMENT MAP FUNCTIONS --------------------------------- ##
+
+def create_document_map(course_name: str):
+  """
+  This is a function which creates a document map for a given course from scratch
+    1. Gets count of documents for the course
+    2. If less than 20, returns a message that a map cannot be created
+    3. If greater than 20, iteratively fetches documents in batches of 25
+    4. Prepares metadata and embeddings for nomic upload
+    5. Creates a new map and uploads the data
+
+  Args:
+    course_name: str
+  Returns:
+    str: success or failed
+  """
+  print("in create_document_map()")
+  nomic.login(os.getenv('NOMIC_API_KEY'))
+  NOMIC_MAP_NAME_PREFIX = 'Document Map for '
+
+  # initialize supabase
+  supabase_client = supabase.create_client(  # type: ignore
+      supabase_url=os.getenv('SUPABASE_URL'),  # type: ignore
+      supabase_key=os.getenv('SUPABASE_API_KEY'))  # type: ignore
+  
+  try:
+    # check if map exists
+    response = supabase_client.table("projects").select("doc_map_id").eq("course_name", course_name).execute()
+    if response.data:
+      return "Map already exists for this course."
+    
+    # fetch relevant document data from Supabase
+    response = supabase_client.table("documents").select("id", count="exact").eq("course_name", course_name).order('id', desc=False).execute()
+    if not response.count:
+      return "No documents found for this course."
+    
+    total_doc_count = response.count
+    print("Total number of documents in Supabase: ", total_doc_count)
+
+    # minimum 20 docs needed to create map
+    if total_doc_count > 19:  
+      
+      first_id = response.data[0]['id']
+      combined_dfs = []
+      curr_total_doc_count = 0
+      doc_count = 0
+      first_batch = True
+      
+      # iteratively query in batches of 25
+      while curr_total_doc_count < total_doc_count:
+
+        print("Fetching data from id: ", first_id)
+        response = supabase_client.table("documents").select("id, created_at, s3_path, url, readable_filename, contexts").eq("course_name", course_name).gte(
+          'id', first_id).order('id', desc=False).limit(25).execute()
+        df = pd.DataFrame(response.data)
+        combined_dfs.append(df) # list of dfs
+
+        curr_total_doc_count += len(response.data)
+        doc_count += len(response.data)
+        print("No. of docs downloaded: ", curr_total_doc_count)
+
+        if doc_count >= 1000: # upload to Nomic every 1000 docs
+          
+          # concat all dfs from the combined_dfs list
+          final_df = pd.concat(combined_dfs, ignore_index=True)
+          print("Number of docs uploaded in current batch: ", final_df.shape)
+
+          # prep data for nomic upload
+          embeddings, metadata = data_prep_for_doc_map(final_df)
+
+          if first_batch:
+            # create a new map
+            print("First batch - creating new map...")
+            # create Atlas project
+            project_name = NOMIC_MAP_NAME_PREFIX + course_name
+            index_name = course_name + "_doc_index"
+            topic_label_field = "text"
+            colorable_fields = ["readable_filename", "text"]
+            result = create_map(embeddings, metadata, project_name, index_name, topic_label_field, colorable_fields)
+            print("First batch map creation status: ", result)
+            # update flag
+            first_batch = False
+
+          else:
+            # append to existing map
+            print("Appending data to existing map...")
+            project_name = NOMIC_MAP_NAME_PREFIX + course_name
+            # add project lock logic here
+            result = append_to_map(embeddings, metadata, project_name)
+            print("Data append status: ", result)
+          
+          # reset variables
+          combined_dfs = []
+          doc_count = 0
+
+        # set first_id for next iteration
+        first_id = response.data[-1]['id'] + 1
+      
+      # upload last set of docs
+      final_df = pd.concat(combined_dfs, ignore_index=True)
+      embeddings, metadata = data_prep_for_doc_map(final_df)
+      project_name = NOMIC_MAP_NAME_PREFIX + course_name
+      if first_batch:
+        index_name = course_name + "_doc_index"
+        topic_label_field = "text"
+        colorable_fields = ["readable_filename", "text"]
+        result = create_map(embeddings, metadata, project_name, index_name, topic_label_field, colorable_fields)
+      else:
+        result = append_to_map(embeddings, metadata, project_name)
+      print("Data upload status: ", result)
+
+      # log info to supabase
+      project = AtlasProject(name=project_name, add_datums_if_exists=True)
+      project_id = project.id
+      project.rebuild_maps()
+      project_info = {'course_name': course_name, 'doc_map_id': project_id}
+      response = supabase_client.table("projects").insert(project_info).execute()
+      print("Response from supabase: ", response)
+      return "success"
+    else:
+      return "Cannot create a map because there are less than 20 documents in the course."
+  except Exception as e:
+    print(e)
+    sentry_sdk.capture_exception(e)
+    return "failed" 
+  
+
+def delete_from_document_map(course_name: str, ids: list):
+  """
+  This function is used to delete datapoints from a document map.
+  Currently used within the delete_data() function in vector_database.py
+  Args:
+    course_name: str
+    ids: list of str
+  """
+  print("in delete_from_document_map()")
+  print("course_name: ", course_name)
+  print("ids: ", ids)
+  
+  try:
+    # check if project exists
+    response = SUPABASE_CLIENT.table("projects").select("doc_map_id").eq("course_name", course_name).execute()
+    if response.data:
+      project_id = response.data[0]['doc_map_id']
+    else:
+      return "No document map found for this course"
+    
+    # fetch project from Nomic
+    project = AtlasProject(project_id=project_id, add_datums_if_exists=True)
+
+    # delete the ids from Nomic
+    print("Deleting point from document map:", project.delete_data(ids))
+    with project.wait_for_project_lock():
+      project.rebuild_maps()
+    return "Successfully deleted from Nomic map"
+  except Exception as e:
+    print(e)
+    sentry_sdk.capture_exception(e)
+    return "Error in deleting from document map: {e}"
+
+def log_to_document_map(data: dict):
+  """
+  This is a function which appends new documents to an existing document map. It's called 
+  at the end of split_and_upload() after inserting data to Supabase.
+  Args:
+    data: dict - the response data from Supabase insertion
+  """
+  print("in add_to_document_map()")
+  
+  try:
+    # check if map exists
+    course_name = data['course_name']
+    response = SUPABASE_CLIENT.table("projects").select("doc_map_id").eq("course_name", course_name).execute()
+    if response.data:
+      project_id = response.data[0]['doc_map_id']
+    else:
+      # create a map
+      map_creation_result = create_document_map(course_name)
+      if map_creation_result != "success":
+        return "The project has less than 20 documents and a map cannot be created."
+      else:
+        # fetch project id
+        response = SUPABASE_CLIENT.table("projects").select("doc_map_id").eq("course_name", course_name).execute()
+        project_id = response.data[0]['doc_map_id']
+
+    
+    project = AtlasProject(project_id=project_id, add_datums_if_exists=True)
+    #print("Inserted data: ", data)  
+    
+    embeddings = []
+    metadata = []
+    context_count = 0
+    # prep data for nomic upload
+    for row in data['contexts']:
+      context_count += 1
+      embeddings.append(row['embedding'])
+      metadata.append({
+        "id": str(data['id']) + "_" + str(context_count),
+        "doc_ingested_at": data['created_at'],
+        "s3_path": data['s3_path'],
+        "url": data['url'], 
+        "readable_filename": data['readable_filename'],
+        "created_at": datetime.datetime.now().strftime("%Y-%m-%d %H:%M:%S"),
+        "text": row['text']
+      })
+    embeddings = np.array(embeddings)
+    metadata = pd.DataFrame(metadata)
+    print("Shape of embeddings: ", embeddings.shape)
+
+    # append to existing map
+    project_name = "Document Map for " + course_name
+    result = append_to_map(embeddings, metadata, project_name)
+
+    # check if project is accepting new datums
+    if project.is_accepting_data:
+      with project.wait_for_project_lock():
+        project.rebuild_maps()
+
+    # with project.wait_for_project_lock():
+    #   project.rebuild_maps()
+    return result
+
+  except Exception as e:
+    print(e)
+    sentry_sdk.capture_exception(e)
+    return "Error in appending to map: {e}"
+    
+
+def create_map(embeddings, metadata, map_name, index_name, topic_label_field, colorable_fields):
+  """
+  Generic function to create a Nomic map from given parameters.
+  Args:
+    embeddings: np.array of embeddings
+    metadata: pd.DataFrame of metadata
+    map_name: str
+    index_name: str
+    topic_label_field: str
+    colorable_fields: list of str
+  """
+  nomic.login(os.getenv('NOMIC_API_KEY'))  
+  try:
+    project = atlas.map_embeddings(
+      embeddings=embeddings,
+      data=metadata,
+      id_field="id",
+      build_topic_model=True,
+      name=map_name,
+      topic_label_field=topic_label_field,
+      colorable_fields=colorable_fields
+    )
+    project.create_index(index_name, build_topic_model=True)
+    return "success"
+  except Exception as e:
+    print(e)
+    return "Error in creating map: {e}"
+  
+def append_to_map(embeddings, metadata, map_name):
+  """
+  Generic function to append new data to an existing Nomic map.
+  Args:
+    embeddings: np.array of embeddings
+    metadata: pd.DataFrame of Nomic upload metadata
+    map_name: str
+  """
+  nomic.login(os.getenv('NOMIC_API_KEY'))  
+  try:
+    project = atlas.AtlasProject(name=map_name, add_datums_if_exists=True)
+    with project.wait_for_project_lock():
+      project.add_embeddings(embeddings=embeddings, data=metadata)
+    return "Successfully appended to Nomic map"
+  except Exception as e:
+    print(e)
+    return "Error in appending to map: {e}"
+  
+
+def data_prep_for_doc_map(df: pd.DataFrame):
+  """
+  This function prepares embeddings and metadata for nomic upload in document map creation.
+  Args:
+    df: pd.DataFrame - the dataframe of documents from Supabase
+  Returns:
+    embeddings: np.array of embeddings
+    metadata: pd.DataFrame of metadata
+  """
+  print("in data_prep_for_doc_map()")
+
+  metadata = []
+  embeddings = []
+  texts = [] 
+
+  for index, row in df.iterrows():
+    current_time = datetime.datetime.now().strftime("%Y-%m-%d %H:%M:%S")  
+    # iterate through all contexts and create separate entries for each
+    context_count = 0
+    for context in row['contexts']:
+      context_count += 1
+      text_row = context['text']
+      print("Length of single embedding: ", len(context['embedding']))
+      embeddings_row = context['embedding']
+      
+      meta_row = {
+        "id": str(row['id']) + "_" + str(context_count),
+        "doc_ingested_at": row['created_at'],
+        "s3_path": row['s3_path'],
+        "url": row['url'],
+        "readable_filename": row['readable_filename'],
+        "created_at": current_time,
+        "text": text_row
+      }
+      embeddings.append(embeddings_row)
+      metadata.append(meta_row)
+      texts.append(text_row)
+
+  print("Total number of metadata rows: ", len(metadata))
+  print("Total number of embeddings rows: ", len(embeddings))
+  print("Total number of texts rows: ", len(texts))
+      
+  embeddings_np = np.array(embeddings, dtype=object)
+  print("Shape of embeddings_np: ", embeddings_np.shape)
+
+  # check dimension if embeddings_np is (n, 1536)
+  if len(embeddings_np.shape) < 2:
+    print("Creating new embeddings...")
+    embeddings_model = OpenAIEmbeddings(openai_api_type=OPENAI_API_TYPE, 
+                                        openai_api_base=os.getenv('AZURE_OPENAI_BASE'),
+                                        openai_api_key=os.getenv('AZURE_OPENAI_KEY')) # type: ignore
+    embeddings = embeddings_model.embed_documents(texts)
+
+  metadata = pd.DataFrame(metadata)
+  embeddings = np.array(embeddings)
+
+  return embeddings, metadata
+
+
+
+if __name__ == '__main__':
+  pass