--- conflicted
+++ resolved
@@ -1,305 +1,301 @@
-import datetime
-import os
-import time
-
-import nomic
-import numpy as np
-import pandas as pd
-import supabase
-from langchain.embeddings import OpenAIEmbeddings
-from nomic import AtlasProject, atlas
-
-OPENAI_API_TYPE = "azure"
-
-def log_convo_to_nomic(course_name: str, conversation) -> str:
-  nomic.login(os.getenv('NOMIC_API_KEY'))  # login during start of flask app
-  NOMIC_MAP_NAME_PREFIX = 'Conversation Map for '
-  """
-  Logs conversation to Nomic.
-  1. Check if map exists for given course
-  2. Check if conversation ID exists 
-    - if yes, delete and add new data point
-    - if no, add new data point
-  3. Keep current logic for map doesn't exist - update metadata
-  """
-  print(f"in log_convo_to_nomic() for course: {course_name}")
-
-  messages = conversation['conversation']['messages']
-  user_email = conversation['conversation']['user_email']
-  conversation_id = conversation['conversation']['id']
-
-  # we have to upload whole conversations
-  # check what the fetched data looks like - pandas df or pyarrow table
-  # check if conversation ID exists in Nomic, if yes fetch all data from it and delete it.
-  # will have current QA and historical QA from Nomic, append new data and add_embeddings()
-
-  project_name = NOMIC_MAP_NAME_PREFIX + course_name
-  start_time = time.monotonic()
-  emoji = ""
-
-  try:
-    # fetch project metadata and embbeddings
-    project = AtlasProject(name=project_name, add_datums_if_exists=True)
-    map_metadata_df = project.maps[1].data.df  # type: ignore
-    map_embeddings_df = project.maps[1].embeddings.latent
-    map_metadata_df['id'] = map_metadata_df['id'].astype(int)
-    last_id = map_metadata_df['id'].max()
-
-    if conversation_id in map_metadata_df.values:
-      # store that convo metadata locally
-      prev_data = map_metadata_df[map_metadata_df['conversation_id'] == conversation_id]
-      prev_index = prev_data.index.values[0]
-      embeddings = map_embeddings_df[prev_index - 1].reshape(1, 1536)
-      prev_convo = prev_data['conversation'].values[0]
-      prev_id = prev_data['id'].values[0]
-      created_at = pd.to_datetime(prev_data['created_at'].values[0]).strftime('%Y-%m-%d %H:%M:%S')
-
-      # delete that convo data point from Nomic, and print result
-      print("Deleting point from nomic:", project.delete_data([str(prev_id)]))
-
-      # prep for new point
-      first_message = prev_convo.split("\n")[1].split(": ")[1]
-
-      # select the last 2 messages and append new convo to prev convo
-      messages_to_be_logged = messages[-2:]
-      for message in messages_to_be_logged:
-        if message['role'] == 'user':
-          emoji = "🙋 "
-        else:
-          emoji = "🤖 "
-
-        prev_convo += "\n>>> " + emoji + message['role'] + ": " + message['content'] + "\n"
-
-      # modified timestamp
-      current_time = datetime.datetime.now().strftime("%Y-%m-%d %H:%M:%S")
-
-      # update metadata
-      metadata = [{
-          "course": course_name,
-          "conversation": prev_convo,
-          "conversation_id": conversation_id,
-          "id": last_id + 1,
-          "user_email": user_email,
-          "first_query": first_message,
-          "created_at": created_at,
-          "modified_at": current_time
-      }]
-    else:
-      print("conversation_id does not exist")
-
-      # add new data point
-      user_queries = []
-      conversation_string = ""
-      first_message = messages[0]['content']
-      user_queries.append(first_message)
-
-      for message in messages:
-        if message['role'] == 'user':
-          emoji = "🙋 "
-        else:
-          emoji = "🤖 "
-        conversation_string += "\n>>> " + emoji + message['role'] + ": " + message['content'] + "\n"
-
-      # modified timestamp
-      current_time = datetime.datetime.now().strftime("%Y-%m-%d %H:%M:%S")
-
-      metadata = [{
-          "course": course_name,
-          "conversation": conversation_string,
-          "conversation_id": conversation_id,
-          "id": last_id + 1,
-          "user_email": user_email,
-          "first_query": first_message,
-          "created_at": current_time,
-          "modified_at": current_time
-      }]
-
-      # create embeddings
-<<<<<<< HEAD
-      embeddings_model = OpenAIEmbeddings(openai_api_type=OPENAI_API_TYPE) # type: ignore
-=======
-      embeddings_model = OpenAIEmbeddings()  # type: ignore
->>>>>>> d345a883
-      embeddings = embeddings_model.embed_documents(user_queries)
-
-    # add embeddings to the project
-    project = atlas.AtlasProject(name=project_name, add_datums_if_exists=True)
-    with project.wait_for_project_lock():
-      project.add_embeddings(embeddings=np.array(embeddings), data=pd.DataFrame(metadata))
-      project.rebuild_maps()
-
-    print(f"⏰ Nomic logging runtime: {(time.monotonic() - start_time):.2f} seconds")
-    return f"Successfully logged for {course_name}"
-
-  except Exception as e:
-    # Error handling - the below error is for when the project does not exist
-    if str(e) == 'You must specify a unique_id_field when creating a new project.':
-      # project does not exist, so create it
-      result = create_nomic_map(course_name, conversation)
-      if result is None:
-        print("Nomic map does not exist yet, probably because you have less than 20 queries on your project: ", e)
-        return f"Logging failed for {course_name}"
-      else:
-        print(f"⏰ Nomic logging runtime: {(time.monotonic() - start_time):.2f} seconds")
-        return f"Successfully logged for {course_name}"
-    else:
-      # for rest of the errors - return fail
-      print("ERROR in log_convo_to_nomic():", e)
-      return f"Logging failed for {course_name}"
-
-
-def get_nomic_map(course_name: str):
-  """
-  Returns the variables necessary to construct an iframe of the Nomic map given a course name.
-  We just need the ID and URL.
-  Example values:
-    map link: https://atlas.nomic.ai/map/ed222613-97d9-46a9-8755-12bbc8a06e3a/f4967ad7-ff37-4098-ad06-7e1e1a93dd93
-    map id: f4967ad7-ff37-4098-ad06-7e1e1a93dd93
-  """
-  nomic.login(os.getenv('NOMIC_API_KEY'))  # login during start of flask app
-  NOMIC_MAP_NAME_PREFIX = 'Conversation Map for '
-
-  project_name = NOMIC_MAP_NAME_PREFIX + course_name
-  start_time = time.monotonic()
-
-  try:
-    project = atlas.AtlasProject(name=project_name, add_datums_if_exists=True)
-  except Exception as e:
-    err = f"Nomic map does not exist yet, probably because you have less than 20 queries on your project: {e}"
-    print(err)
-    return {"map_id": None, "map_link": None}
-
-  map = project.get_map(project_name)
-
-  print(f"⏰ Nomic Full Map Retrieval: {(time.monotonic() - start_time):.2f} seconds")
-
-  return {"map_id": f"iframe{map.id}", "map_link": map.map_link}
-
-
-def create_nomic_map(course_name: str, log_data: list):
-  """
-  Creates a Nomic map for new courses and those which previously had < 20 queries.
-  1. fetches supabase conversations for course
-  2. appends current embeddings and metadata to it
-  2. creates map if there are at least 20 queries
-  """
-  nomic.login(os.getenv('NOMIC_API_KEY'))  # login during start of flask app
-  NOMIC_MAP_NAME_PREFIX = 'Conversation Map for '
-
-  print(f"in create_nomic_map() for {course_name}")
-  # initialize supabase
-  supabase_client = supabase.create_client(  # type: ignore
-      supabase_url=os.getenv('SUPABASE_URL'),  # type: ignore
-      supabase_key=os.getenv('SUPABASE_API_KEY'))  # type: ignore
-
-  # fetch all conversations with this new course (we expect <=20 conversations, because otherwise the map should be made already)
-  response = supabase_client.table("llm-convo-monitor").select("*").eq("course_name", course_name).execute()
-  data = response.data
-  df = pd.DataFrame(data)
-
-  if len(data) < 19:
-    return None
-  else:
-    # get all queries for course and create metadata
-    user_queries = []
-    metadata = []
-    i = 1
-    conversation_exists = False
-
-    # current log details
-    log_messages = log_data['conversation']['messages']  # type: ignore
-    log_user_email = log_data['conversation']['user_email']  # type: ignore
-    log_conversation_id = log_data['conversation']['id']  # type: ignore
-
-    for _index, row in df.iterrows():
-      user_email = row['user_email']
-      created_at = pd.to_datetime(row['created_at']).strftime('%Y-%m-%d %H:%M:%S')
-      convo = row['convo']
-      messages = convo['messages']
-      first_message = messages[0]['content']
-      user_queries.append(first_message)
-
-      # create metadata for multi-turn conversation
-      conversation = ""
-      if message['role'] == 'user':  # type: ignore
-        emoji = "🙋 "
-      else:
-        emoji = "🤖 "
-      for message in messages:
-        # string of role: content, role: content, ...
-        conversation += "\n>>> " + emoji + message['role'] + ": " + message['content'] + "\n"
-
-      # append current chat to previous chat if convo already exists
-      if convo['id'] == log_conversation_id:
-        conversation_exists = True
-        if m['role'] == 'user':  # type: ignore
-          emoji = "🙋 "
-        else:
-          emoji = "🤖 "
-        for m in log_messages:
-          conversation += "\n>>> " + emoji + m['role'] + ": " + m['content'] + "\n"
-
-      # adding modified timestamp
-      current_time = datetime.datetime.now().strftime("%Y-%m-%d %H:%M:%S")
-
-      # add to metadata
-      metadata_row = {
-          "course": row['course_name'],
-          "conversation": conversation,
-          "conversation_id": convo['id'],
-          "id": i,
-          "user_email": user_email,
-          "first_query": first_message,
-          "created_at": created_at,
-          "modified_at": current_time
-      }
-      metadata.append(metadata_row)
-      i += 1
-
-    # add current log as a new data point if convo doesn't exist
-    if not conversation_exists:
-      user_queries.append(log_messages[0]['content'])
-      conversation = ""
-      for message in log_messages:
-        if message['role'] == 'user':
-          emoji = "🙋 "
-        else:
-          emoji = "🤖 "
-        conversation += "\n>>> " + emoji + message['role'] + ": " + message['content'] + "\n"
-
-      # adding timestamp
-      current_time = datetime.datetime.now().strftime("%Y-%m-%d %H:%M:%S")
-
-      metadata_row = {
-          "course": course_name,
-          "conversation": conversation,
-          "conversation_id": log_conversation_id,
-          "id": i,
-          "user_email": log_user_email,
-          "first_query": log_messages[0]['content'],
-          "created_at": current_time,
-          "modified_at": current_time
-      }
-      metadata.append(metadata_row)
-
-    metadata = pd.DataFrame(metadata)
-    embeddings_model = OpenAIEmbeddings(openai_api_type=OPENAI_API_TYPE)  # type: ignore
-    embeddings = embeddings_model.embed_documents(user_queries)
-
-    # create Atlas project
-    project_name = NOMIC_MAP_NAME_PREFIX + course_name
-    index_name = course_name + "_convo_index"
-    project = atlas.map_embeddings(
-        embeddings=np.array(embeddings),
-        data=metadata,  # type: ignore - this is the correct type, the func signature from Nomic is incomplete
-        id_field='id',
-        build_topic_model=True,
-        topic_label_field='first_query',
-        name=project_name,
-        colorable_fields=['conversation_id', 'first_query'])
-    project.create_index(index_name, build_topic_model=True)
-    return f"Successfully created Nomic map for {course_name}"
-
-
-if __name__ == '__main__':
-  pass
+import datetime
+import os
+import time
+
+import nomic
+import numpy as np
+import pandas as pd
+import supabase
+from langchain.embeddings import OpenAIEmbeddings
+from nomic import AtlasProject, atlas
+
+OPENAI_API_TYPE = "azure"
+
+def log_convo_to_nomic(course_name: str, conversation) -> str:
+  nomic.login(os.getenv('NOMIC_API_KEY'))  # login during start of flask app
+  NOMIC_MAP_NAME_PREFIX = 'Conversation Map for '
+  """
+  Logs conversation to Nomic.
+  1. Check if map exists for given course
+  2. Check if conversation ID exists 
+    - if yes, delete and add new data point
+    - if no, add new data point
+  3. Keep current logic for map doesn't exist - update metadata
+  """
+  print(f"in log_convo_to_nomic() for course: {course_name}")
+
+  messages = conversation['conversation']['messages']
+  user_email = conversation['conversation']['user_email']
+  conversation_id = conversation['conversation']['id']
+
+  # we have to upload whole conversations
+  # check what the fetched data looks like - pandas df or pyarrow table
+  # check if conversation ID exists in Nomic, if yes fetch all data from it and delete it.
+  # will have current QA and historical QA from Nomic, append new data and add_embeddings()
+
+  project_name = NOMIC_MAP_NAME_PREFIX + course_name
+  start_time = time.monotonic()
+  emoji = ""
+
+  try:
+    # fetch project metadata and embbeddings
+    project = AtlasProject(name=project_name, add_datums_if_exists=True)
+    map_metadata_df = project.maps[1].data.df  # type: ignore
+    map_embeddings_df = project.maps[1].embeddings.latent
+    map_metadata_df['id'] = map_metadata_df['id'].astype(int)
+    last_id = map_metadata_df['id'].max()
+
+    if conversation_id in map_metadata_df.values:
+      # store that convo metadata locally
+      prev_data = map_metadata_df[map_metadata_df['conversation_id'] == conversation_id]
+      prev_index = prev_data.index.values[0]
+      embeddings = map_embeddings_df[prev_index - 1].reshape(1, 1536)
+      prev_convo = prev_data['conversation'].values[0]
+      prev_id = prev_data['id'].values[0]
+      created_at = pd.to_datetime(prev_data['created_at'].values[0]).strftime('%Y-%m-%d %H:%M:%S')
+
+      # delete that convo data point from Nomic, and print result
+      print("Deleting point from nomic:", project.delete_data([str(prev_id)]))
+
+      # prep for new point
+      first_message = prev_convo.split("\n")[1].split(": ")[1]
+
+      # select the last 2 messages and append new convo to prev convo
+      messages_to_be_logged = messages[-2:]
+      for message in messages_to_be_logged:
+        if message['role'] == 'user':
+          emoji = "🙋 "
+        else:
+          emoji = "🤖 "
+
+        prev_convo += "\n>>> " + emoji + message['role'] + ": " + message['content'] + "\n"
+
+      # modified timestamp
+      current_time = datetime.datetime.now().strftime("%Y-%m-%d %H:%M:%S")
+
+      # update metadata
+      metadata = [{
+          "course": course_name,
+          "conversation": prev_convo,
+          "conversation_id": conversation_id,
+          "id": last_id + 1,
+          "user_email": user_email,
+          "first_query": first_message,
+          "created_at": created_at,
+          "modified_at": current_time
+      }]
+    else:
+      print("conversation_id does not exist")
+
+      # add new data point
+      user_queries = []
+      conversation_string = ""
+      first_message = messages[0]['content']
+      user_queries.append(first_message)
+
+      for message in messages:
+        if message['role'] == 'user':
+          emoji = "🙋 "
+        else:
+          emoji = "🤖 "
+        conversation_string += "\n>>> " + emoji + message['role'] + ": " + message['content'] + "\n"
+
+      # modified timestamp
+      current_time = datetime.datetime.now().strftime("%Y-%m-%d %H:%M:%S")
+
+      metadata = [{
+          "course": course_name,
+          "conversation": conversation_string,
+          "conversation_id": conversation_id,
+          "id": last_id + 1,
+          "user_email": user_email,
+          "first_query": first_message,
+          "created_at": current_time,
+          "modified_at": current_time
+      }]
+
+      # create embeddings
+      embeddings_model = OpenAIEmbeddings(openai_api_type=OPENAI_API_TYPE) # type: ignore
+      embeddings = embeddings_model.embed_documents(user_queries)
+
+    # add embeddings to the project
+    project = atlas.AtlasProject(name=project_name, add_datums_if_exists=True)
+    with project.wait_for_project_lock():
+      project.add_embeddings(embeddings=np.array(embeddings), data=pd.DataFrame(metadata))
+      project.rebuild_maps()
+
+    print(f"⏰ Nomic logging runtime: {(time.monotonic() - start_time):.2f} seconds")
+    return f"Successfully logged for {course_name}"
+
+  except Exception as e:
+    # Error handling - the below error is for when the project does not exist
+    if str(e) == 'You must specify a unique_id_field when creating a new project.':
+      # project does not exist, so create it
+      result = create_nomic_map(course_name, conversation)
+      if result is None:
+        print("Nomic map does not exist yet, probably because you have less than 20 queries on your project: ", e)
+        return f"Logging failed for {course_name}"
+      else:
+        print(f"⏰ Nomic logging runtime: {(time.monotonic() - start_time):.2f} seconds")
+        return f"Successfully logged for {course_name}"
+    else:
+      # for rest of the errors - return fail
+      print("ERROR in log_convo_to_nomic():", e)
+      return f"Logging failed for {course_name}"
+
+
+def get_nomic_map(course_name: str):
+  """
+  Returns the variables necessary to construct an iframe of the Nomic map given a course name.
+  We just need the ID and URL.
+  Example values:
+    map link: https://atlas.nomic.ai/map/ed222613-97d9-46a9-8755-12bbc8a06e3a/f4967ad7-ff37-4098-ad06-7e1e1a93dd93
+    map id: f4967ad7-ff37-4098-ad06-7e1e1a93dd93
+  """
+  nomic.login(os.getenv('NOMIC_API_KEY'))  # login during start of flask app
+  NOMIC_MAP_NAME_PREFIX = 'Conversation Map for '
+
+  project_name = NOMIC_MAP_NAME_PREFIX + course_name
+  start_time = time.monotonic()
+
+  try:
+    project = atlas.AtlasProject(name=project_name, add_datums_if_exists=True)
+  except Exception as e:
+    err = f"Nomic map does not exist yet, probably because you have less than 20 queries on your project: {e}"
+    print(err)
+    return {"map_id": None, "map_link": None}
+
+  map = project.get_map(project_name)
+
+  print(f"⏰ Nomic Full Map Retrieval: {(time.monotonic() - start_time):.2f} seconds")
+
+  return {"map_id": f"iframe{map.id}", "map_link": map.map_link}
+
+
+def create_nomic_map(course_name: str, log_data: list):
+  """
+  Creates a Nomic map for new courses and those which previously had < 20 queries.
+  1. fetches supabase conversations for course
+  2. appends current embeddings and metadata to it
+  2. creates map if there are at least 20 queries
+  """
+  nomic.login(os.getenv('NOMIC_API_KEY'))  # login during start of flask app
+  NOMIC_MAP_NAME_PREFIX = 'Conversation Map for '
+
+  print(f"in create_nomic_map() for {course_name}")
+  # initialize supabase
+  supabase_client = supabase.create_client(  # type: ignore
+      supabase_url=os.getenv('SUPABASE_URL'),  # type: ignore
+      supabase_key=os.getenv('SUPABASE_API_KEY'))  # type: ignore
+
+  # fetch all conversations with this new course (we expect <=20 conversations, because otherwise the map should be made already)
+  response = supabase_client.table("llm-convo-monitor").select("*").eq("course_name", course_name).execute()
+  data = response.data
+  df = pd.DataFrame(data)
+
+  if len(data) < 19:
+    return None
+  else:
+    # get all queries for course and create metadata
+    user_queries = []
+    metadata = []
+    i = 1
+    conversation_exists = False
+
+    # current log details
+    log_messages = log_data['conversation']['messages']  # type: ignore
+    log_user_email = log_data['conversation']['user_email']  # type: ignore
+    log_conversation_id = log_data['conversation']['id']  # type: ignore
+
+    for _index, row in df.iterrows():
+      user_email = row['user_email']
+      created_at = pd.to_datetime(row['created_at']).strftime('%Y-%m-%d %H:%M:%S')
+      convo = row['convo']
+      messages = convo['messages']
+      first_message = messages[0]['content']
+      user_queries.append(first_message)
+
+      # create metadata for multi-turn conversation
+      conversation = ""
+      if message['role'] == 'user':  # type: ignore
+        emoji = "🙋 "
+      else:
+        emoji = "🤖 "
+      for message in messages:
+        # string of role: content, role: content, ...
+        conversation += "\n>>> " + emoji + message['role'] + ": " + message['content'] + "\n"
+
+      # append current chat to previous chat if convo already exists
+      if convo['id'] == log_conversation_id:
+        conversation_exists = True
+        if m['role'] == 'user':  # type: ignore
+          emoji = "🙋 "
+        else:
+          emoji = "🤖 "
+        for m in log_messages:
+          conversation += "\n>>> " + emoji + m['role'] + ": " + m['content'] + "\n"
+
+      # adding modified timestamp
+      current_time = datetime.datetime.now().strftime("%Y-%m-%d %H:%M:%S")
+
+      # add to metadata
+      metadata_row = {
+          "course": row['course_name'],
+          "conversation": conversation,
+          "conversation_id": convo['id'],
+          "id": i,
+          "user_email": user_email,
+          "first_query": first_message,
+          "created_at": created_at,
+          "modified_at": current_time
+      }
+      metadata.append(metadata_row)
+      i += 1
+
+    # add current log as a new data point if convo doesn't exist
+    if not conversation_exists:
+      user_queries.append(log_messages[0]['content'])
+      conversation = ""
+      for message in log_messages:
+        if message['role'] == 'user':
+          emoji = "🙋 "
+        else:
+          emoji = "🤖 "
+        conversation += "\n>>> " + emoji + message['role'] + ": " + message['content'] + "\n"
+
+      # adding timestamp
+      current_time = datetime.datetime.now().strftime("%Y-%m-%d %H:%M:%S")
+
+      metadata_row = {
+          "course": course_name,
+          "conversation": conversation,
+          "conversation_id": log_conversation_id,
+          "id": i,
+          "user_email": log_user_email,
+          "first_query": log_messages[0]['content'],
+          "created_at": current_time,
+          "modified_at": current_time
+      }
+      metadata.append(metadata_row)
+
+    metadata = pd.DataFrame(metadata)
+    embeddings_model = OpenAIEmbeddings(openai_api_type=OPENAI_API_TYPE)  # type: ignore
+    embeddings = embeddings_model.embed_documents(user_queries)
+
+    # create Atlas project
+    project_name = NOMIC_MAP_NAME_PREFIX + course_name
+    index_name = course_name + "_convo_index"
+    project = atlas.map_embeddings(
+        embeddings=np.array(embeddings),
+        data=metadata,  # type: ignore - this is the correct type, the func signature from Nomic is incomplete
+        id_field='id',
+        build_topic_model=True,
+        topic_label_field='first_query',
+        name=project_name,
+        colorable_fields=['conversation_id', 'first_query'])
+    project.create_index(index_name, build_topic_model=True)
+    return f"Successfully created Nomic map for {course_name}"
+
+
+if __name__ == '__main__':
+  pass