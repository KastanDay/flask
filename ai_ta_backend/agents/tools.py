--- conflicted
+++ resolved
@@ -31,11 +31,7 @@
 langchain.debug = False # type: ignore
 VERBOSE = True
 
-<<<<<<< HEAD
-def get_tools(sync=True, callback=None):
-=======
 def get_tools(langsmith_run_id: str, sync=True):
->>>>>>> bc5054e3
   '''Main function to assemble tools for ML for Bio project.'''
 
   # CODE EXECUTION - langsmith_run_id as unique identifier for the sandbox
@@ -79,18 +75,7 @@
     llm = ChatOpenAI(temperature=0.1, model="gpt-4-0613", max_retries=3, request_timeout=60 * 3)  # type: ignore
   # human_tools = load_tools(["human"], llm=llm, input_func=get_human_input)
   # GOOGLE SEARCH
-<<<<<<< HEAD
-  search = load_tools(["serpapi"], callbacks=[callback])
-  
-  # SHELL & FILES
-  shell = ShellTool()
-  file_management = FileManagementToolkit(callbacks=[callback]
-    # If you don't provide a root_dir, operations will default to the current working directory
-    # root_dir=str("/app")
-  ).get_tools()
-=======
   search = load_tools(["serpapi"])
->>>>>>> bc5054e3
 
   # GITHUB
   github = GitHubAPIWrapper()  # type: ignore
