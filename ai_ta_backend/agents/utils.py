--- conflicted
+++ resolved
@@ -13,18 +13,6 @@
 from langsmith import Client
 from langsmith.schemas import Run
 import tiktoken
-<<<<<<< HEAD
-from newrelic_telemetry_sdk import Log, LogClient
-from supabase.client import create_client
-from dotenv import load_dotenv
-load_dotenv(override=True, dotenv_path='.env')
-
-# Initialize New Relic Client
-log_client = LogClient(os.environ['NEW_RELIC_LICENSE_KEY'])
-=======
->>>>>>> bc5054e3
-
-langsmith_id = str(uuid.uuid4())  # for Langsmith
 
 def fancier_trim_intermediate_steps(steps: List[Tuple[AgentAction, str]]) -> List[Tuple[AgentAction, str]]:
   """
