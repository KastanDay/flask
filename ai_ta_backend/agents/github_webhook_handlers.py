######## GITHUB WEBHOOK HANDLERS ########
# from github import Github
import inspect
import json
import logging
import os
import socket
import time
import traceback
import uuid
from typing import Any, Dict, Union

import github
import langchain
import ray
from dotenv import load_dotenv
from github import Auth, GithubIntegration
from github.Issue import Issue
from github.PaginatedList import PaginatedList
from github.PullRequest import PullRequest
from github.IssueComment import IssueComment
from github.Repository import Repository
from github.TimelineEvent import TimelineEvent
from langchain import hub
# from langchain.tools.github.utils import generate_branch_name

# from github_agent import GH_Agent
from ai_ta_backend.agents.ml4bio_agent import WorkflowAgent
from ai_ta_backend.agents.utils import get_langsmith_trace_sharable_url

hostname = socket.gethostname()
RUNNING_ON_LOCAL = False
if 'railway' not in hostname:
  RUNNING_ON_LOCAL = True

# load API keys from globally-available .env file
load_dotenv(override=True, dotenv_path='.env')

langchain.debug = False  # True for more detailed logs

MESSAGE_HANDLE_ISSUE_OPENED = f"""Thanks for opening a new issue! I'll now try to finish this implementation and open a PR for you to review.
    
{'You can monitor the [LangSmith trace here](https://smith.langchain.com/o/f7abb6a0-31f6-400c-8bc1-62ade4b67dc1/projects/p/c2ec9de2-71b4-4042-bea0-c706b38737e2).' if 'ML4Bio' in os.environ['LANGCHAIN_PROJECT'] else ''}

Feel free to comment in this thread to give me additional instructions, or I'll tag you in a comment if I get stuck.
If I think I'm successful I'll 'request your review' on the resulting PR. Just watch for emails while I work.
"""

def handle_github_event(payload: Dict[str, Any]):
  """Main entry point for all actions that take place on Github website.

  , langsmith_run_id: uuid.UUID

  Args:
      payload (str): Union[Issue, PullRequest, IssueComment]
      langsmith_run_id (uuid.UUID): UUID to use for the Langsmith trace.

  Raises:
      ValueError: _description_
  """
  # payload: Dict[str, Any] = json.loads(gh_webhook_payload)
  langsmith_run_id = str(uuid.uuid4()) # for Langsmith 
  
  if not payload:
    raise ValueError(f"Missing the body of the webhook response. Response is {payload}")

  # API reference for webhook endpoints https://docs.github.com/en/webhooks-and-events/webhooks/webhook-events-and-payloads#issue_comment
  if payload.get('action') == 'opened' and payload.get('pull_request'):
    handle_pull_request_opened(payload, langsmith_run_id)
  elif payload.get('action') in ['opened', 'edited'] and payload.get('issue'):
    handle_issue_opened(payload, langsmith_run_id)
  elif payload.get('action') in ['created', 'edited'] and payload.get('comment'):
    handle_comment_opened(payload, langsmith_run_id)


def handle_issue_opened(payload, langsmith_run_id):
  """ This is the primary entry point to the app; Just open an issue!

  Args:
      payload (_type_): From github, see their webhook docs.
  """
  logging.warning(f'fAuth {os.environ["GITHUB_APP_ID"]}')
  logging.error(f'Auth {os.environ["GITHUB_APP_PRIVATE_KEY"]}')
  # print("Auth ", os.environ["GITHUB_APP_ID"])
  # print("Auth ", os.environ["GITHUB_APP_PRIVATE_KEY"])
  auth = Auth.AppAuth(
      os.environ["GITHUB_APP_ID"],
      os.environ["GITHUB_APP_PRIVATE_KEY"],
  )
  gi = GithubIntegration(auth=auth)
  installation = gi.get_installations()[0]
  g = installation.get_github_for_installation()

  print("After get instillation")
  logging.info("After get instillation")

  issue = payload['issue']
  repo_name = payload["repository"]["full_name"].lower()
  repo: Repository = g.get_repo(repo_name)
  base_branch = repo.get_branch(payload["repository"]["default_branch"])
  number = payload.get('issue').get('number')
  issue: Issue = repo.get_issue(number=number)

  # Construct Docker image name as ID for supabase table
  image_name = f"{repo_name}_{number}:our_tag"

  metadata = {"issue": str(issue), 'number': number, "repo_name": repo_name, "langsmith_run_id": langsmith_run_id}
  # logging.info(f"New issue created: #{number}", metadata)
  # logging.info(f"New issue created: #{number}. Metadata: {metadata}")

  # log = Log(message=f"New issue created: #{number}", metadata=metadata)
  # log_client = LogClient(os.environ['NEW_RELIC_LICENSE_KEY'])
  # response = log_client.send(log)
  # response.raise_for_status()

  try:
    result_futures = []

    # 1. INTRO COMMENT
    # issue.create_comment(messageForNewIssues)
    # result_futures.append(post_comment.remote(issue_or_pr=issue, text=MESSAGE_HANDLE_ISSUE_OPENED, time_delay_s=0))

    # 2. SHARABLE URL (in background)
    result_futures.append(post_sharable_url.remote(issue=issue, langsmith_run_id=langsmith_run_id, time_delay_s=20))

    # 3. RUN BOT
    # bot = github_agent.GH_Agent.remote()
    prompt = hub.pull("kastanday/new-github-issue").format(issue_description=format_issue(issue))
<<<<<<< HEAD
    # result_futures.append(bot.launch_gh_agent.remote(prompt, active_branch=base_branch, run_id_in_metadata=langsmith_run_id))
    bot = WorkflowAgent(run_id_in_metadata=langsmith_run_id, image_name=image_name)
=======
    # result_futures.append(bot.launch_gh_agent.remote(prompt, active_branch=base_branch, langsmith_run_id=langsmith_run_id))
    bot = WorkflowAgent(langsmith_run_id=langsmith_run_id)
>>>>>>> bc5054e3
    result = bot.run(prompt)

    # COLLECT PARALLEL RESULTS
    for i in range(0, len(result_futures)): 
      ready, not_ready = ray.wait(result_futures)
      result = ray.get(ready[0])
      result_futures = not_ready
      if not result_futures:
        break

    # FIN: Conclusion & results comment
    ray.get(post_comment.remote(issue_or_pr=issue, text=str(result['output']), time_delay_s=0))
  except Exception as e:
    logging.error(f"❌❌ Error in {inspect.currentframe().f_code.co_name}: {e}\nTraceback:\n", traceback.print_exc())    
    err_str = f"Error in {inspect.currentframe().f_code.co_name}: {e}" + "\nTraceback\n```\n" + str(traceback.format_exc()) + "\n```"
    
    if RUNNING_ON_LOCAL:
      print(err_str)
    else:
      issue.create_comment(err_str)


def handle_pull_request_opened(payload: Dict[str, Any], langsmith_run_id: str):
  auth = Auth.AppAuth(
      os.environ["GITHUB_APP_ID"],
      os.environ["GITHUB_APP_PRIVATE_KEY"],
  )


  # TODO: 
  #     File "/Users/kastanday/code/ncsa/ai-ta/ai-ta-backend/ai_ta_backend/agents/github_webhook_handlers.py", line 120, in handle_pull_request_opened
  #     number = payload.get('issue').get('number') # AttributeError: 'NoneType' object has no attribute 'get'
  # AttributeError: 'NoneType' object has no attribute 'get'
  gi = GithubIntegration(auth=auth)
  installation = gi.get_installations()[0]
  g = installation.get_github_for_installation()

  repo_name = payload["repository"]["full_name"]
  repo = g.get_repo(repo_name)

  number = payload.get('issue').get('number') # TODO: AttributeError: 'NoneType' object has no attribute 'get'
  comment = payload.get('comment')
  comment_author = comment['user']['login']
  issue: Issue = repo.get_issue(number=number)
  comment_made_by_bot = True if comment.get('performed_via_github_app') else False
  pr: PullRequest = repo.get_pull(number=number)

  print(f"Received a pull request event for #{number}")
  try:
    branch_name = pr.head.ref
    messageForNewPRs = "Thanks for opening a new PR! I'll now try to finish this implementation and I'll comment if I get blocked or (WIP) 'request your review' if I think I'm successful. So just watch for emails while I work. Please comment to give me additional instructions."
    # issue.create_comment(messageForNewPRs)

    result_futures = []

    # 1. INTRO COMMENT
    # issue.create_comment(messageForNewIssues)
    result_futures.append(post_comment.remote(issue_or_pr=pr, text=messageForNewPRs, time_delay_s=0))

    # 2. SHARABLE URL (in background)
    result_futures.append(post_sharable_url.remote(issue=pr, langsmith_run_id=langsmith_run_id, time_delay_s=30))

    # 3. RUN BOT
    
    print("LAUNCHING BOT")
    bot = WorkflowAgent(langsmith_run_id=langsmith_run_id)
    # pr_description = bot.github_api_wrapper.get_pull_request(number)
    # instruction = f"Please implement these changes by creating or editing the necessary files. First read all existing comments to better understand your task. Then read the existing files to see the progress. Finally implement any and all remaining code to make the project work as the commenter intended (but no need to open a new PR, your edits are automatically committed every time you use a tool to edit files). Feel free to ask for help, or leave a comment on the PR if you're stuck. Here's the latest PR: {str(pr_description)}"
    # result = bot.launch_gh_agent(instruction, active_branch=branch_name)
    result = bot.run(comment)
    # COLLECT PARALLEL RESULTS
    for i in range(0, len(result_futures)): 
      ready, not_ready = ray.wait(result_futures)
      result = ray.get(ready[0])
      result_futures = not_ready
      if not result_futures:
        break

    # FIN: Conclusion & results comment
    ray.get(post_comment.remote(issue_or_pr=pr, text=str(result['output']), time_delay_s=0))
  except Exception as e:
    print(f"Error: {e}")
    logging.error(f"❌❌ Error in {inspect.currentframe().f_code.co_name}: {e}\nTraceback:\n", traceback.print_exc())
    err_str = f"Error in {inspect.currentframe().f_code.co_name}: {e}" + "\nTraceback\n```\n" + str(traceback.format_exc()) + "\n```"
    if RUNNING_ON_LOCAL:
      print(err_str)
    else:
      issue.create_comment(f"Bot hit a runtime exception during execution. TODO: have more bots debug this.\nError:{err_str}")



def handle_comment_opened(payload, langsmith_run_id):
  """Note: In Github API, PRs are just issues with an extra PR object. Issue numbers and PR numbers live in the same space.
  Args:
      payload (_type_): _description_
  """
  auth = Auth.AppAuth(
      os.environ["GITHUB_APP_ID"],
      os.environ["GITHUB_APP_PRIVATE_KEY"],
  )
  # ensure the author is not lil-jr-dev bot.
  gi = GithubIntegration(auth=auth)
  installation = gi.get_installations()[0]
  g = installation.get_github_for_installation()

  repo_name = payload["repository"]["full_name"]
  repo = g.get_repo(repo_name)
  number = payload.get('issue').get('number')
  comment = payload.get('comment')
  comment_author = comment['user']['login']
  # issue_response = payload.get('issue')
  issue: Issue = repo.get_issue(number=number)
  is_pr = True if payload.get('issue').get('pull_request') else False
  comment_made_by_bot = True if comment.get('performed_via_github_app') else False

  # DON'T REPLY TO SELF (inf loop)
  if comment_author == 'lil-jr-dev[bot]':
    print(f"Comment author is {comment_author}, no reply...")
    return

  print("Comment author: ", comment['user']['login'])
  try:
    result_futures = []
    if is_pr:
      print("🥵🥵🥵🥵🥵🥵🥵🥵🥵🥵 COMMENT ON A PR")
      pr: PullRequest = repo.get_pull(number=number)
      branch_name = pr.head.ref
      print(f"Head branch_name: {branch_name}")
      
      # LAUNCH NEW PR COMMENT BOT 
      messageForNewPRs = "Thanks for commenting on this PR!! I'll now try to finish this implementation and I'll comment if I get blocked or (WIP) 'request your review' if I think I'm successful. So just watch for emails while I work. Please comment to give me additional instructions."
      # 1. INTRO COMMENT
      # issue.create_comment(messageForNewIssues)
      result_futures.append(post_comment.remote(issue_or_pr=pr, text=messageForNewPRs, time_delay_s=0))

      # 2. SHARABLE URL (in background)
      result_futures.append(post_sharable_url.remote(issue=pr, langsmith_run_id=langsmith_run_id, time_delay_s=30))

      # 3. RUN BOT
      bot = WorkflowAgent(langsmith_run_id=langsmith_run_id)
      instruction = f"Please complete this work-in-progress pull request (PR number {number}) by implementing the changes discussed in the comments. You can update and create files to make all necessary changes. First use read_file to read any files in the repo that seem relevant. Then, when you're ready, start implementing changes by creating and updating files. Implement any and all remaining code to make the project work as the commenter intended. You don't have to commit your changes, they are saved automaticaly on every file change. The last step is to complete the PR and leave a comment tagging the relevant humans for review, or list any concerns or final changes necessary in your comment. Feel free to ask for help, or leave a comment on the PR if you're stuck.  Here's your latest PR assignment: {format_issue(issue)}"
      result = bot.run(instruction)
      
        # COLLECT PARALLEL RESULTS
      for i in range(0, len(result_futures)): 
        ready, not_ready = ray.wait(result_futures)
        result = ray.get(ready[0])
        result_futures = not_ready
        if not result_futures:
          break

      # FIN: Conclusion & results comment
      ray.get(post_comment.remote(issue_or_pr=pr, text=str(result['output']), time_delay_s=0))
    else:
      # IS COMMENT ON ISSUE
      print("🤗🤗🤗🤗🤗🤗🤗🤗🤗🤗 THIS IS A COMMENT ON AN ISSUE")
      messageForIssues = "Thanks for opening a new or edited comment on an issue! We'll try to implement changes per your updated request, and will attempt to contribute to any existing PRs related to this or open a new PR if necessary."
      # 1. INTRO COMMENT
      # issue.create_comment(messageForNewIssues)
      result_futures.append(post_comment.remote(issue_or_pr=pr, text=messageForIssues, time_delay_s=0))

      # 2. SHARABLE URL (in background)
      result_futures.append(post_sharable_url.remote(issue=pr, langsmith_run_id=langsmith_run_id, time_delay_s=30))

      # 3. RUN BOT

      # todo: refactor with new branch name creation
      unique_branch_name = ensure_unique_branch_name(repo, "bot-branch")
      # bot = github_agent.GH_Agent()
      # issue_description = bot.github_api_wrapper.get_issue(number)
      # instruction = f"Your boss has just commented on the Github issue that was assigned to you, please review their latest comments and complete the work assigned. There may or may not be an open PR related to this already. Open or complete that PR by implementing the changes discussed in the comments. You can update and create files to make all necessary changes. First use read_file to read any files in the repo that seem relevant. Then, when you're ready, start implementing changes by creating and updating files. Implement any and all remaining code to make the project work as the commenter intended. You don't have to commit your changes, they are saved automatically on every file change. The last step is to complete the PR and leave a comment tagging the relevant humans for review, or list any concerns or final changes necessary in your comment. Feel free to ask for help, or leave a comment on the PR if you're stuck. Here's your latest PR assignment: {str(issue_description)}"
      # result = bot.launch_gh_agent(instruction, active_branch=unique_branch_name)
      bot = WorkflowAgent(langsmith_run_id=langsmith_run_id)
      result = bot.run(comment)
      # COLLECT PARALLEL RESULTS
      for i in range(0, len(result_futures)): 
        ready, not_ready = ray.wait(result_futures)
        result = ray.get(ready[0])
        result_futures = not_ready
        if not result_futures:
          break

      # FIN: Conclusion & results comment
      ray.get(post_comment.remote(issue_or_pr=pr, text=str(result['output']), time_delay_s=0))
  except Exception as e:
    logging.error(f"❌❌ Error in {inspect.currentframe().f_code.co_name}: {e}\nTraceback:\n", traceback.print_exc())    
    err_str = f"Error in {inspect.currentframe().f_code.co_name}: {e}" + "\nTraceback\n```\n" + str(traceback.format_exc()) + "\n```"
    if RUNNING_ON_LOCAL:
      print(err_str)
    else:
      issue.create_comment(f"Bot hit a runtime exception during execution. TODO: have more bots debug this.\nError: {err_str}")


@ray.remote
def post_comment(issue_or_pr: Union[Issue, PullRequest], text: str, time_delay_s: int):
  """A helper method to post a comment after a delay.

  Args:
      issue_or_pr (Union[Issue, PullRequest]): The full object.
      text (str): Text to be posted as a comment by Lil-Jr-Dev[bot]
      time_delay_s (int): Time delay before running
  """
  time.sleep(time_delay_s)
  issue_or_pr.create_comment(str(text))

def extract_key_info_from_issue_or_pr(issue_or_pr: Union[Issue, PullRequest]):
  """Filter out useless info, format nicely. Especially filter out comment if comment 'performed_via_github_app'.
  comment_made_by_bot = True if comment.get('performed_via_github_app') else False

  Maybe grab other issues if they're referenced.

  Args:
      issue_or_pr (Union[Issue, PullRequest]): Full object of the issue or PR.
  Returns: 
      full_description: str
  """
  
  pass


@ray.remote
def post_sharable_url(issue, langsmith_run_id, time_delay_s):
  sharable_url = get_langsmith_trace_sharable_url(langsmith_run_id, time_delay_s=time_delay_s)
  text = f"👉 [Follow the bot's progress in real time on LangSmith]({sharable_url})."
  ray.get(post_comment.remote(issue_or_pr=issue, text=text, time_delay_s=0))


def format_issue(issue):
  linked_pr = get_linked_pr_from_issue(issue)
  title = f"Title: {issue.title}."
  existing_pr = f"Existing PR addressing issue: {linked_pr}" if linked_pr else ""
  opened_by = f"Opened by user: {issue.user.login}" if type(issue.user) == github.NamedUser.NamedUser else ''
  body = f"Body: {issue.body}"
  return "\n".join([title, opened_by, existing_pr, body])

def get_linked_pr_from_issue(issue: Issue) -> PullRequest | None:
  """Check if the given issue has a linked pull request.

  This function iterates over the timeline of the issue and checks if there is a 'cross-referenced' event.
  If such an event is found, it checks if the source of the event is an issue and if so, it returns the issue as a pull request.

  Usage: 
  issue: Issue = repo.get_issue(number=8)
  pr_or_none = check_if_issue_has_linked_pr(issue)

  Args:
      issue (Issue): The issue to check for a linked pull request.

  Returns:
      PullRequest: The linked pull request if it exists, None otherwise.
  """
  events_pages: PaginatedList[TimelineEvent] = issue.get_timeline()
  pg_num = 0
  while events_pages.get_page(pg_num):
    page = events_pages.get_page(pg_num)
    pg_num += 1
    for e in page:
      if str(e.event) == 'cross-referenced':
        if e.source and e.source.issue:
            return e.source.issue.as_pull_request()

def get_linked_issue_from_pr(pr: PullRequest) -> Issue | None:
  """Check if the given pull request has a linked issue.

  This function iterates over the timeline of the pull request and checks if there is a 'cross-referenced' event.
  If such an event is found, it checks if the source of the event is a pull request and if so, it returns the pull request as an issue.

  Usage: 
  pr: PullRequest = repo.get_pull(number=8)
  issue_or_none = check_if_pr_has_linked_issue(pr)

  Args:
      pr (PullRequest): The pull request to check for a linked issue.

  Returns:
      Issue: The linked issue if it exists, None otherwise.
  """
  events_pages: PaginatedList[TimelineEvent] = pr.as_issue().get_timeline()
  pg_num = 0
  while events_pages.get_page(pg_num):
    page = events_pages.get_page(pg_num)
    pg_num += 1
    for e in page:
      if str(e.event) == 'cross-referenced':
        if e.source and e.source.issue:
            return e.source.issue<|MERGE_RESOLUTION|>--- conflicted
+++ resolved
@@ -28,13 +28,14 @@
 from ai_ta_backend.agents.ml4bio_agent import WorkflowAgent
 from ai_ta_backend.agents.utils import get_langsmith_trace_sharable_url
 
+
 hostname = socket.gethostname()
 RUNNING_ON_LOCAL = False
 if 'railway' not in hostname:
   RUNNING_ON_LOCAL = True
 
 # load API keys from globally-available .env file
-load_dotenv(override=True, dotenv_path='.env')
+load_dotenv(override=True)
 
 langchain.debug = False  # True for more detailed logs
 
@@ -126,13 +127,8 @@
     # 3. RUN BOT
     # bot = github_agent.GH_Agent.remote()
     prompt = hub.pull("kastanday/new-github-issue").format(issue_description=format_issue(issue))
-<<<<<<< HEAD
-    # result_futures.append(bot.launch_gh_agent.remote(prompt, active_branch=base_branch, run_id_in_metadata=langsmith_run_id))
-    bot = WorkflowAgent(run_id_in_metadata=langsmith_run_id, image_name=image_name)
-=======
     # result_futures.append(bot.launch_gh_agent.remote(prompt, active_branch=base_branch, langsmith_run_id=langsmith_run_id))
     bot = WorkflowAgent(langsmith_run_id=langsmith_run_id)
->>>>>>> bc5054e3
     result = bot.run(prompt)
 
     # COLLECT PARALLEL RESULTS
