--- conflicted
+++ resolved
@@ -4,7 +4,7 @@
 from injector import inject
 from langchain.embeddings.openai import OpenAIEmbeddings
 from langchain.vectorstores import Qdrant
-from qdrant_client import FieldCondition, MatchAny, MatchValue, QdrantClient, models
+from qdrant_client import QdrantClient, models
 
 
 class VectorDatabase():
@@ -33,15 +33,6 @@
     """
     Search the vector database for a given query.
     """
-<<<<<<< HEAD
-    myfilter = self._create_search_conditions(course_name, doc_groups)
-
-    # Filter for the must_conditions
-    # myfilter = models.Filter(must=must_conditions)
-    # print(f"Filter: {myfilter}")
-
-=======
->>>>>>> 9f198af7
     # Search the vector database
     search_results = self.qdrant_client.search(
         collection_name=os.environ['QDRANT_COLLECTION_NAME'],
@@ -56,66 +47,13 @@
   def _create_search_filter(self, course_name, doc_groups: List[str], disabled_doc_groups: List[str]) -> models.Filter:
     """
     Create search conditions for the vector search.
-
-    The search conditions are as follows:
-      * Main query: (course_name AND doc_groups) OR (public_doc_groups)
-      * if 'All Documents' enabled, then add filter to exclude disabled_doc_groups
     """
-<<<<<<< HEAD
-    # public_doc_destination_project_name = 'preview-meta-test'
-    public_doc_source_project_name = 'ncsa-hydro'
-    doc_group_id = 18398
-    doc_group_name = 'taiga'
-    public_doc_groups = True
-
-    must_conditions = []
-    should_conditions = []
-
-    if public_doc_groups:
-      # Can match EITHER source OR destination project name
-      should_conditions.append(FieldCondition(key='course_name',
-                                              match=MatchValue(value=public_doc_source_project_name)))  # source
-      should_conditions.append(FieldCondition(key='course_name', match=MatchValue(value=course_name)))  # destination
-
-      # Check for disabled doc_groups
-      # if public doc group, but it's disabled.
-
-      # Match ANY of the public doc_groups
-      should_conditions.append(models.FieldCondition(key='doc_groups', match=MatchAny(value=doc_group_name)))
-
-    else:
-      # MUST match ONLY the destination.
-      must_conditions.append(FieldCondition(key='course_name', match=MatchValue(value=course_name)))  # destination
-
-    # Return all documents, except those in disabled doc_groups
-    if 'All Documents' in doc_groups:
-      must_not_use_disabled_doc_groups = models.Filter(
-          must_not=FieldCondition(key='doc_groups', match=models.MatchValue(value=disabled_doc_groups)))
-
-    # Return ONLY documents in specified doc_groups
-=======
     must_conditions: list[models.Condition] = [
         models.FieldCondition(key='course_name', match=models.MatchValue(value=course_name)),
     ]
 
->>>>>>> 9f198af7
     if doc_groups and 'All Documents' not in doc_groups:
       # Condition for matching any of the specified doc_groups
-<<<<<<< HEAD
-      docs_from_doc_subset_of_groups = models.Filter(
-          should=[FieldCondition(key='doc_groups', match=MatchAny(any=doc_groups))])
-      must_conditions.append(docs_from_doc_subset_of_groups)
-
-    # TODO: get list of public_doc_groups to match from Supabase
-    # Additionally, return any matching public doc_groups the project is subscribed to.
-
-    # Return all course documents, and public doc groups.
-    # Boolean expression: (course_name AND doc_groups) OR (public_doc_groups)
-    final_filter = models.Filter(should=[models.Filter(must=[must_conditions]), public_doc_groups_condition])
-
-    print(f"Filter: {final_filter}")
-    return final_filter
-=======
       match_any_condition = models.FieldCondition(key='doc_groups', match=models.MatchAny(any=doc_groups))
       combined_condition = models.Filter(should=[match_any_condition])
 
@@ -131,7 +69,6 @@
     vector_search_filter = models.Filter(must=must_conditions, must_not=must_not_conditions)
     print(f"Vector search filter: {vector_search_filter}")
     return vector_search_filter
->>>>>>> 9f198af7
 
   def delete_data(self, collection_name: str, key: str, value: str):
     """
