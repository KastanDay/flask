import os
from typing import Dict

from injector import inject

import supabase


class SQLDatabase:

  @inject
  def __init__(self):
    # Create a Supabase client
    self.supabase_client = supabase.create_client(  # type: ignore
        supabase_url=os.environ['SUPABASE_URL'], supabase_key=os.environ['SUPABASE_API_KEY'])

  def getAllMaterialsForCourse(self, course_name: str):
    return self.supabase_client.table(
        os.environ['SUPABASE_DOCUMENTS_TABLE']).select('course_name, s3_path, readable_filename, url, base_url').eq(
            'course_name', course_name).execute()

  def getMaterialsForCourseAndS3Path(self, course_name: str, s3_path: str):
    return self.supabase_client.from_(os.environ['SUPABASE_DOCUMENTS_TABLE']).select("id, s3_path, contexts").eq(
        's3_path', s3_path).eq('course_name', course_name).execute()

  def getMaterialsForCourseAndKeyAndValue(self, course_name: str, key: str, value: str):
    return self.supabase_client.from_(os.environ['SUPABASE_DOCUMENTS_TABLE']).select("id, s3_path, contexts").eq(
        key, value).eq('course_name', course_name).execute()

  def deleteMaterialsForCourseAndKeyAndValue(self, course_name: str, key: str, value: str):
    return self.supabase_client.from_(os.environ['SUPABASE_DOCUMENTS_TABLE']).delete().eq(key, value).eq(
        'course_name', course_name).execute()

  def deleteMaterialsForCourseAndS3Path(self, course_name: str, s3_path: str):
    return self.supabase_client.from_(os.environ['SUPABASE_DOCUMENTS_TABLE']).delete().eq('s3_path', s3_path).eq(
        'course_name', course_name).execute()

  def getProjectsMapForCourse(self, course_name: str):
    return self.supabase_client.table("projects").select("doc_map_id").eq("course_name", course_name).execute()

  def getDocumentsBetweenDates(self, course_name: str, from_date: str, to_date: str, table_name: str):
    if from_date != '' and to_date != '':
      # query between the dates
      print("from_date and to_date")

      response = self.supabase_client.table(table_name).select("id", count='exact').eq("course_name", course_name).gte(
          'created_at', from_date).lte('created_at', to_date).order('id', desc=False).execute()

    elif from_date != '' and to_date == '':
      # query from from_date to now
      print("only from_date")
      response = self.supabase_client.table(table_name).select("id", count='exact').eq("course_name", course_name).gte(
          'created_at', from_date).order('id', desc=False).execute()

    elif from_date == '' and to_date != '':
      # query from beginning to to_date
      print("only to_date")
      response = self.supabase_client.table(table_name).select("id", count='exact').eq("course_name", course_name).lte(
          'created_at', to_date).order('id', desc=False).execute()

    else:
      # query all data
      print("No dates")
      response = self.supabase_client.table(table_name).select("id", count='exact').eq(
          "course_name", course_name).order('id', desc=False).execute()
    return response

  def getAllFromTableForDownloadType(self, course_name: str, download_type: str, first_id: int):
    if download_type == 'documents':
      response = self.supabase_client.table("documents").select("*").eq("course_name", course_name).gte(
          'id', first_id).order('id', desc=False).limit(100).execute()
    else:
      response = self.supabase_client.table("llm-convo-monitor").select("*").eq("course_name", course_name).gte(
          'id', first_id).order('id', desc=False).limit(100).execute()

    return response

  def getAllConversationsBetweenIds(self, course_name: str, first_id: int, last_id: int, limit: int = 50):
    if last_id == 0:
      return self.supabase_client.table("llm-convo-monitor").select("*").eq("course_name", course_name).gt(
          'id', first_id).order('id', desc=False).limit(limit).execute()
    else:
      return self.supabase_client.table("llm-convo-monitor").select("*").eq("course_name", course_name).gte(
          'id', first_id).lte('id', last_id).order('id', desc=False).limit(limit).execute()

  def getDocsForIdsGte(self, course_name: str, first_id: int, fields: str = "*", limit: int = 100):
    return self.supabase_client.table("documents").select(fields).eq("course_name", course_name).gte(
        'id', first_id).order('id', desc=False).limit(limit).execute()

  def insertProjectInfo(self, project_info):
    return self.supabase_client.table("projects").insert(project_info).execute()

  def getAllFromLLMConvoMonitor(self, course_name: str):
    return self.supabase_client.table("llm-convo-monitor").select("*").eq("course_name",
                                                                          course_name).order('id',
                                                                                             desc=False).execute()

  def getCountFromLLMConvoMonitor(self, course_name: str, last_id: int):
    if last_id == 0:
      return self.supabase_client.table("llm-convo-monitor").select("id", count='exact').eq(
          "course_name", course_name).order('id', desc=False).execute()
    else:
      return self.supabase_client.table("llm-convo-monitor").select("id", count='exact').eq(
          "course_name", course_name).gt("id", last_id).order('id', desc=False).execute()

  def getCountFromDocuments(self, course_name: str, last_id: int):
    if last_id == 0:
      return self.supabase_client.table("documents").select("id", count='exact').eq("course_name",
        course_name).order('id', desc=False).execute()
    else:
      return self.supabase_client.table("documents").select("id", count='exact').eq("course_name",
        course_name).gt("id", last_id).order('id', desc=False).execute()
                                                                                                                  
  def getDocMapFromProjects(self, course_name: str):
    return self.supabase_client.table("projects").select("doc_map_id").eq("course_name", course_name).execute()

  def getConvoMapFromProjects(self, course_name: str):
    return self.supabase_client.table("projects").select("*").eq("course_name", course_name).execute()

  def updateProjects(self, course_name: str, data: dict):
    return self.supabase_client.table("projects").update(data).eq("course_name", course_name).execute()

  def getLatestWorkflowId(self):
    return self.supabase_client.table('n8n_workflows').select("*").execute()

  def lockWorkflow(self, id: int):
    return self.supabase_client.table('n8n_workflows').insert({"latest_workflow_id": id, "is_locked": True}).execute()
    # return self.supabase_client.table('n8n_workflows').update({"latest_workflow_id":id, "is_locked": True}).eq('latest_workflow_id', supabase_id).execute()

  def deleteLatestWorkflowId(self, id: int):
    return self.supabase_client.table('n8n_workflows').delete().eq('latest_workflow_id', id).execute()

  def unlockWorkflow(self, id: int):
    return self.supabase_client.table('n8n_workflows').update({
        "is_locked": False
    }).eq('latest_workflow_id', id).execute()

  def check_and_lock_flow(self, id):
    return self.supabase_client.rpc('check_and_lock_flows_v2', {'id': id}).execute()

  def getConversation(self, course_name: str, key: str, value: str):
    return self.supabase_client.table("llm-convo-monitor").select("*").eq(key, value).eq("course_name",
                                                                                         course_name).execute()

  def getDisabledDocGroups(self, course_name: str):
    return self.supabase_client.table("doc_groups").select("name").eq("course_name", course_name).eq("enabled",
                                                                                                     False).execute()

  def getPublicDocGroups(self, course_name: str):
    return self.supabase_client.from_("doc_groups_sharing") \
        .select("doc_groups(name, course_name, enabled, private, doc_count)") \
        .eq("destination_project_name", course_name) \
        .execute()

  def getAllConversationsForUserAndProject(self, user_email: str, project_name: str, curr_count: int = 0):
    return self.supabase_client.table('conversations').select(
        '*, messages(content_text, content_image_url, role, image_description, created_at).order(created_at, desc=True)',
        count='exact').eq('user_email',
                          user_email).eq('project_name',
                                         project_name).order('updated_at',
                                                             desc=True).limit(500).offset(curr_count).execute()

  def insertProject(self, project_info):
    return self.supabase_client.table("projects").insert(project_info).execute()
  
  def getPreAssignedAPIKeys(self, email: str):
    return self.supabase_client.table("pre_authorized_api_keys").select("*").contains("emails", '["' + email + '"]').execute()
  
  def getConversationsCreatedAtByCourse(self, course_name: str):
<<<<<<< HEAD
    return self.supabase_client.table("llm-convo-monitor").select("created_at").eq("course_name", course_name).execute()
  
  def getAllProjects(self):
    return self.supabase_client.table("projects").select("course_name, doc_map_id, convo_map_id, last_uploaded_doc_id, last_uploaded_convo_id").execute()
=======
    try:
        count_response = self.supabase_client.table("llm-convo-monitor")\
            .select("created_at", count="exact")\
            .eq("course_name", course_name)\
            .execute()
        
        total_count = count_response.count if hasattr(count_response, 'count') else 0
        
        if total_count <= 0:
            print(f"No conversations found for course: {course_name}")
            return [], 0

        all_data = []
        batch_size = 1000
        start = 0

        while start < total_count:
            end = min(start + batch_size - 1, total_count - 1)

            try:
                response = self.supabase_client.table("llm-convo-monitor")\
                    .select("created_at")\
                    .eq("course_name", course_name)\
                    .range(start, end)\
                    .execute()

                if not response or not hasattr(response, 'data') or not response.data:
                    print(f"No data returned for range {start} to {end}.")
                    break

                all_data.extend(response.data)
                start += batch_size

            except Exception as batch_error:
                print(f"Error fetching batch {start}-{end}: {str(batch_error)}")
                continue

        if not all_data:
            print(f"No conversation data could be retrieved for course: {course_name}")
            return [], 0

        return all_data, len(all_data)

    except Exception as e:
        print(f"Error in getConversationsCreatedAtByCourse for {course_name}: {str(e)}")
        return [], 0
  
  def getProjectStats(self, project_name: str):
    try:
        response = self.supabase_client.table("project_stats").select("total_messages, total_conversations, unique_users")\
                    .eq("project_name", project_name).execute()
        
        if response and hasattr(response, 'data') and response.data:
            return response.data[0]
    except Exception as e:
        print(f"Error fetching project stats for {project_name}: {str(e)}")
    
    # Return default values if anything fails
    return {"total_messages": 0, "total_conversations": 0, "unique_users": 0}

      
>>>>>>> ae5ed499
<|MERGE_RESOLUTION|>--- conflicted
+++ resolved
@@ -110,7 +110,7 @@
     else:
       return self.supabase_client.table("documents").select("id", count='exact').eq("course_name",
         course_name).gt("id", last_id).order('id', desc=False).execute()
-                                                                                                                  
+                                                                                                            
   def getDocMapFromProjects(self, course_name: str):
     return self.supabase_client.table("projects").select("doc_map_id").eq("course_name", course_name).execute()
 
@@ -167,12 +167,6 @@
     return self.supabase_client.table("pre_authorized_api_keys").select("*").contains("emails", '["' + email + '"]').execute()
   
   def getConversationsCreatedAtByCourse(self, course_name: str):
-<<<<<<< HEAD
-    return self.supabase_client.table("llm-convo-monitor").select("created_at").eq("course_name", course_name).execute()
-  
-  def getAllProjects(self):
-    return self.supabase_client.table("projects").select("course_name, doc_map_id, convo_map_id, last_uploaded_doc_id, last_uploaded_convo_id").execute()
-=======
     try:
         count_response = self.supabase_client.table("llm-convo-monitor")\
             .select("created_at", count="exact")\
@@ -234,4 +228,6 @@
     return {"total_messages": 0, "total_conversations": 0, "unique_users": 0}
 
       
->>>>>>> ae5ed499
+  
+  def getAllProjects(self):
+    return self.supabase_client.table("projects").select("course_name, doc_map_id, convo_map_id, last_uploaded_doc_id, last_uploaded_convo_id").execute()