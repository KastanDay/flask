debug: false
log_level: INFO

storage:
  # Where to store all the data
  # KEY: use the default location, then map that using docker -v nvme/storage:/qdrant/storage
  storage_path: /qdrant/storage

  # Where to store snapshots
  snapshots_path: /qdrant/storage/snapshots

  # Optional setting. Specify where else to store temp files as default is ./storage.
  # Route to another location on your system to reduce network disk use.
  temp_path: /qdrant/storage/temp

  # If true - a point's payload will not be stored in memory.
  # It will be read from the disk every time it is requested.
  # This setting saves RAM by (slightly) increasing the response time.
  # Note: those payload values that are involved in filtering and are indexed - remain in RAM.
  on_disk_payload: false

  # Write-ahead-log related configuration
  wal:
    # Size of a single WAL segment
    wal_capacity_mb: 32

    # Number of WAL segments to create ahead of actual data requirement
    wal_segments_ahead: 0

  # Normal node - receives all updates and answers all queries
  node_type: Normal

  # Listener node - receives all updates, but does not answer search/read queries
  # Useful for setting up a dedicated backup node
  # node_type: "Listener"

  performance:
    # Number of parallel threads used for search operations. If 0 - auto selection.
    max_search_threads: 4
    # Max total number of threads, which can be used for running optimization processes across all collections.
    # Note: Each optimization thread will also use `max_indexing_threads` for index building.
    # So total number of threads used for optimization will be `max_optimization_threads * max_indexing_threads`
    max_optimization_threads: 1

  optimizers:
    # The minimal fraction of deleted vectors in a segment, required to perform segment optimization
    deleted_threshold: 0.2

    # The minimal number of vectors in a segment, required to perform segment optimization
    vacuum_min_vector_number: 1000

    # Target amount of segments optimizer will try to keep.
    # Real amount of segments may vary depending on multiple parameters:
    #  - Amount of stored points
    #  - Current write RPS
    #
    # It is recommended to select default number of segments as a factor of the number of search threads,
    # so that each segment would be handled evenly by one of the threads.
    # If `default_segment_number = 0`, will be automatically selected by the number of available CPUs
    default_segment_number: 0

    # Do not create segments larger this size (in KiloBytes).
    # Large segments might require disproportionately long indexation times,
    # therefore it makes sense to limit the size of segments.
    #
    # If indexation speed have more priority for your - make this parameter lower.
    # If search speed is more important - make this parameter higher.
    # Note: 1Kb = 1 vector of size 256
    # If not set, will be automatically selected considering the number of available CPUs.
    max_segment_size_kb: null

    # Maximum size (in KiloBytes) of vectors to store in-memory per segment.
    # Segments larger than this threshold will be stored as read-only memmaped file.
    # To enable memmap storage, lower the threshold
    # Note: 1Kb = 1 vector of size 256
    # To explicitly disable mmap optimization, set to `0`.
    # If not set, will be disabled by default.
    memmap_threshold_kb: null

    # Maximum size (in KiloBytes) of vectors allowed for plain index.
    # Default value based on https://github.com/google-research/google-research/blob/master/scann/docs/algorithms.md
    # Note: 1Kb = 1 vector of size 256
    # To explicitly disable vector indexing, set to `0`.
    # If not set, the default value will be used.
    indexing_threshold_kb: 20000

    # Interval between forced flushes.
    flush_interval_sec: 5

    # Max number of threads, which can be used for optimization per collection.
    # Note: Each optimization thread will also use `max_indexing_threads` for index building.
    # So total number of threads used for optimization will be `max_optimization_threads * max_indexing_threads`
    # If `max_optimization_threads = 0`, optimization will be disabled.
    max_optimization_threads: 1

  # Default parameters of HNSW Index. Could be overridden for each collection or named vector individually
  hnsw_index:
    # Number of edges per node in the index graph. Larger the value - more accurate the search, more space required.
    m: 16
    # Number of neighbours to consider during the index building. Larger the value - more accurate the search, more time required to build index.
    ef_construct: 100
    # Minimal size (in KiloBytes) of vectors for additional payload-based indexing.
    # If payload chunk is smaller than `full_scan_threshold_kb` additional indexing won't be used -
    # in this case full-scan search should be preferred by query planner and additional indexing is not required.
    # Note: 1Kb = 1 vector of size 256
    full_scan_threshold_kb: 10000
    # Number of parallel threads used for background index building. If 0 - auto selection.
    max_indexing_threads: 0
    # Store HNSW index on disk. If set to false, index will be stored in RAM. Default: false
    on_disk: false
    # Custom M param for hnsw graph built for payload index. If not set, default M will be used.
    payload_m: null

service:
  # Maximum size of POST data in a single request in megabytes
  max_request_size_mb: 32

  # Number of parallel workers used for serving the api. If 0 - equal to the number of available cores.
  # If missing - Same as storage.max_search_threads
  max_workers: 0

  # Host to bind the service on
  host: 0.0.0.0

  # HTTP(S) port to bind the service on
  http_port: 6333

  # gRPC port to bind the service on.
  # If `null` - gRPC is disabled. Default: null
  grpc_port: 6334
  # Uncomment to enable gRPC:
  # grpc_port: 6334

  # Enable CORS headers in REST API.
  # If enabled, browsers would be allowed to query REST endpoints regardless of query origin.
  # More info: https://developer.mozilla.org/en-US/docs/Web/HTTP/CORS
  # Default: true
  enable_cors: true

  # Use HTTPS for the REST API
  enable_tls: false

  # Check user HTTPS client certificate against CA file specified in tls config
  verify_https_client_certificate: false

  # Set an api-key.
  # If set, all requests must include a header with the api-key.
  # example header: `api-key: <API-KEY>`
  #
  # If you enable this you should also enable TLS.
  # (Either above or via an external service like nginx.)
  # Sending an api-key over an unencrypted channel is insecure.
  #
  # Uncomment to enable.
<<<<<<< HEAD
  api_key: $QDRANT_API_KEY
=======
  api_key: ${QDRANT_API_KEY}
>>>>>>> b196b60e

cluster:
  # Use `enabled: true` to run Qdrant in distributed deployment mode
  enabled: false

  # Configuration of the inter-cluster communication
  p2p:
    # Port for internal communication between peers
    port: 6335

    # Use TLS for communication between peers
    enable_tls: false

  # Configuration related to distributed consensus algorithm
  consensus:
    # How frequently peers should ping each other.
    # Setting this parameter to lower value will allow consensus
    # to detect disconnected nodes earlier, but too frequent
    # tick period may create significant network and CPU overhead.
    # We encourage you NOT to change this parameter unless you know what you are doing.
    tick_period_ms: 100

# Set to true to prevent service from sending usage statistics to the developers.
# Read more: https://qdrant.tech/documentation/telemetry
telemetry_disabled: false

# TLS configuration.
# Required if either service.enable_tls or cluster.p2p.enable_tls is true.
tls:
  # Server certificate chain file
  cert: ./tls/cert.pem

  # Server private key file
  key: ./tls/key.pem

  # Certificate authority certificate file.
  # This certificate will be used to validate the certificates
  # presented by other nodes during inter-cluster communication.
  #
  # If verify_https_client_certificate is true, it will verify
  # HTTPS client certificate
  #
  # Required if cluster.p2p.enable_tls is true.
  ca_cert: ./tls/cacert.pem

  # TTL, in seconds, to re-load certificate from disk. Useful for certificate rotations,
  # Only works for HTTPS endpoints, gRPC endpoints (including intra-cluster communication)
  # doesn't support certificate re-load
  cert_ttl: 3600<|MERGE_RESOLUTION|>--- conflicted
+++ resolved
@@ -152,11 +152,7 @@
   # Sending an api-key over an unencrypted channel is insecure.
   #
   # Uncomment to enable.
-<<<<<<< HEAD
-  api_key: $QDRANT_API_KEY
-=======
   api_key: ${QDRANT_API_KEY}
->>>>>>> b196b60e
 
 cluster:
   # Use `enabled: true` to run Qdrant in distributed deployment mode
